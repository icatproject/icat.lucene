package org.icatproject.lucene;

import java.io.ByteArrayInputStream;
import java.io.ByteArrayOutputStream;
import java.io.File;
import java.io.IOException;
import java.io.StringReader;
import java.net.HttpURLConnection;
import java.nio.file.FileVisitOption;
import java.nio.file.Files;
<<<<<<< HEAD
import java.util.ArrayList;
import java.util.Comparator;
import java.util.HashMap;
=======
import java.text.SimpleDateFormat;
import java.util.ArrayList;
import java.util.Arrays;
import java.util.Comparator;
import java.util.HashMap;
import java.util.HashSet;
>>>>>>> f1801b05
import java.util.List;
import java.util.Map;
import java.util.Set;
import java.util.TimeZone;
import java.util.Map.Entry;
import java.util.Timer;
import java.util.TimerTask;
import java.util.concurrent.ConcurrentHashMap;
import java.util.concurrent.atomic.AtomicBoolean;
import java.util.concurrent.atomic.AtomicLong;

import javax.annotation.PostConstruct;
import javax.annotation.PreDestroy;
import javax.ejb.Singleton;
import javax.json.Json;
import javax.json.JsonArray;
import javax.json.JsonNumber;
import javax.json.JsonObject;
import javax.json.JsonReader;
import javax.json.JsonString;
import javax.json.JsonValue;
import javax.json.JsonValue.ValueType;
import javax.json.stream.JsonGenerator;
import javax.servlet.http.HttpServletRequest;
import javax.ws.rs.Consumes;
import javax.ws.rs.DELETE;
import javax.ws.rs.GET;
import javax.ws.rs.POST;
import javax.ws.rs.Path;
import javax.ws.rs.PathParam;
import javax.ws.rs.Produces;
import javax.ws.rs.QueryParam;
import javax.ws.rs.core.Context;
import javax.ws.rs.core.MediaType;

import org.apache.lucene.document.Document;
import org.apache.lucene.document.DoublePoint;
import org.apache.lucene.document.LongPoint;
import org.apache.lucene.document.Field.Store;
import org.apache.lucene.document.SortedDocValuesField;
import org.apache.lucene.document.SortedNumericDocValuesField;
import org.apache.lucene.document.StoredField;
import org.apache.lucene.document.StringField;
import org.apache.lucene.document.TextField;
<<<<<<< HEAD
import org.apache.lucene.facet.FacetResult;
import org.apache.lucene.facet.Facets;
import org.apache.lucene.facet.FacetsCollector;
import org.apache.lucene.facet.FacetsConfig;
import org.apache.lucene.facet.LabelAndValue;
import org.apache.lucene.facet.sortedset.SortedSetDocValuesFacetField;
import org.apache.lucene.facet.sortedset.DefaultSortedSetDocValuesReaderState;
import org.apache.lucene.facet.sortedset.SortedSetDocValuesFacetCounts;
import org.apache.lucene.index.DirectoryReader;
import org.apache.lucene.index.IndexWriter;
import org.apache.lucene.index.IndexWriterConfig;
=======
import org.apache.lucene.index.DirectoryReader;
import org.apache.lucene.index.IndexWriter;
import org.apache.lucene.index.IndexWriterConfig;
import org.apache.lucene.index.IndexableField;
import org.apache.lucene.index.MultiReader;
>>>>>>> f1801b05
import org.apache.lucene.index.ReaderManager;
import org.apache.lucene.index.Term;
import org.apache.lucene.queryparser.flexible.core.QueryNodeException;
import org.apache.lucene.queryparser.flexible.standard.StandardQueryParser;
import org.apache.lucene.search.BooleanClause.Occur;
import org.apache.lucene.search.BooleanQuery;
import org.apache.lucene.search.FieldDoc;
import org.apache.lucene.search.BooleanQuery.Builder;
import org.apache.lucene.search.SortField.Type;
import org.apache.lucene.search.IndexSearcher;
import org.apache.lucene.search.MatchAllDocsQuery;
import org.apache.lucene.search.Query;
import org.apache.lucene.search.ScoreDoc;
<<<<<<< HEAD
=======
import org.apache.lucene.search.Sort;
import org.apache.lucene.search.SortField;
import org.apache.lucene.search.SortedNumericSortField;
>>>>>>> f1801b05
import org.apache.lucene.search.TermQuery;
import org.apache.lucene.search.TopDocs;
import org.apache.lucene.search.TopFieldDocs;
import org.apache.lucene.search.TotalHits;
import org.apache.lucene.search.WildcardQuery;
import org.apache.lucene.search.join.JoinUtil;
import org.apache.lucene.search.join.ScoreMode;
import org.apache.lucene.store.FSDirectory;
import org.apache.lucene.util.BytesRef;
import org.apache.lucene.util.NumericUtils;
import org.icatproject.lucene.exceptions.LuceneException;
import org.icatproject.utils.CheckedProperties;
import org.slf4j.Logger;
import org.slf4j.LoggerFactory;
import org.slf4j.Marker;
import org.slf4j.MarkerFactory;

@Path("/")
@Singleton
public class Lucene {

<<<<<<< HEAD
	enum AttributeName {
		type, name, value, date, store
	}

	enum FieldType {
		TextField, StringField, SortedDocValuesField, DoublePoint, SortedSetDocValuesFacetField,
	}

	private class IndexBucket {
		private FSDirectory directory;
		private IndexWriter indexWriter;
		private ReaderManager readerManager;
=======
	private class ShardBucket {
		private FSDirectory directory;
		private IndexWriter indexWriter;
		private ReaderManager readerManager;

		/**
		 * Creates a bucket for accessing the read and write functionality for a single
		 * "shard" Lucene index which can then be grouped to represent a single document
		 * type.
		 * 
		 * @param shardPath Path to the directory used as storage for this shard.
		 * @throws IOException
		 */
		public ShardBucket(java.nio.file.Path shardPath) throws IOException {
			directory = FSDirectory.open(shardPath);
			IndexWriterConfig config = new IndexWriterConfig(analyzer);
			indexWriter = new IndexWriter(directory, config);
			String[] files = directory.listAll();
			if (files.length == 1 && files[0].equals("write.lock")) {
				logger.debug("Directory only has the write.lock file so store and delete a dummy document");
				Document doc = new Document();
				doc.add(new StringField("dummy", "dummy", Store.NO));
				indexWriter.addDocument(doc);
				indexWriter.commit();
				indexWriter.deleteDocuments(new Term("dummy", "dummy"));
				indexWriter.commit();
				logger.debug("Now have " + indexWriter.getDocStats().numDocs + " documents indexed");
			}
			readerManager = new ReaderManager(indexWriter);
		}
	}

	private class IndexBucket {
		private String entityName;
		private Map<Long, ShardBucket> shardMap = new HashMap<>();
>>>>>>> f1801b05
		private AtomicBoolean locked = new AtomicBoolean();

		/**
		 * Creates a bucket for accessing the high level functionality, such as
		 * searching, for a single document type. Incoming documents will be routed to
		 * one of the individual "shard" indices that are grouped by this Object.
		 * 
		 * @param entityName The name of the entity that this index contains documents
		 *                   for.
		 */
		public IndexBucket(String entityName) {
			try {
				this.entityName = entityName;
				Long shardIndex = 0L;
				java.nio.file.Path shardPath = luceneDirectory.resolve(entityName);
				do {
					ShardBucket shardBucket = new ShardBucket(shardPath);
					shardMap.put(shardIndex, shardBucket);
					shardIndex++;
					shardPath = luceneDirectory.resolve(entityName + "_" + shardIndex);
				} while (Files.isDirectory(shardPath));
				logger.debug("Bucket for {} is now ready with {} shards", entityName, shardIndex);
			} catch (Throwable e) {
				logger.error("Can't continue " + e.getClass() + " " + e.getMessage());
			}
		}

		/**
		 * Acquires DirectoryReaders from the ReaderManagers of the individual shards in
		 * this bucket.
		 * 
		 * @return Array of DirectoryReaders for all shards in this bucket.
		 * @throws IOException
		 */
		public DirectoryReader[] acquireReaders() throws IOException {
			List<DirectoryReader> subReaders = new ArrayList<>();
			for (ShardBucket shardBucket : shardMap.values()) {
				subReaders.add(shardBucket.readerManager.acquire());
			}
			return subReaders.toArray(new DirectoryReader[0]);
		}

		/**
		 * Creates a new ShardBucket and stores it in the shardMap.
		 * 
		 * @param shardKey The identifier for the new shard to be created. For
		 *                 simplicity, should a Long starting at 0 and incrementing by 1
		 *                 for each new shard.
		 * @return A new ShardBucket with the provided shardKey.
		 * @throws IOException
		 */
		public ShardBucket buildShardBucket(Long shardKey) throws IOException {
			ShardBucket shardBucket = new ShardBucket(luceneDirectory.resolve(entityName + "_" + shardKey));
			shardMap.put(shardKey, shardBucket);
			return shardBucket;
		}

		/**
		 * Commits Documents for writing on all "shard" indices for this bucket.
		 * 
		 * @param command    The high level command which called this function. Only
		 *                   used for debug logging.
		 * @param entityName The name of the entities being committed. Only used for
		 *                   debug logging.
		 * @throws IOException
		 */
		public void commit(String command, String entityName) throws IOException {
			for (Entry<Long, ShardBucket> entry : shardMap.entrySet()) {
				ShardBucket shardBucket = entry.getValue();
				int cached = shardBucket.indexWriter.numRamDocs();
				shardBucket.indexWriter.commit();
				if (cached != 0) {
					logger.debug("{} has committed {} {} changes to Lucene - now have {} documents indexed in shard {}",
							command, cached, entityName, shardBucket.indexWriter.getDocStats().numDocs, entry.getKey());
				}
				shardBucket.readerManager.maybeRefreshBlocking();
			}
		}

		/**
		 * Commits and closes all "shard" indices for this bucket.
		 * 
		 * @throws IOException
		 */
		public void close() throws IOException {
			for (ShardBucket shardBucket : shardMap.values()) {
				shardBucket.readerManager.close();
				shardBucket.indexWriter.commit();
				shardBucket.indexWriter.close();
				shardBucket.directory.close();
			}
		}

		/**
		 * Provides the ShardBucket that should be used for reading/writing the Document
		 * with the provided id. All ids up to luceneMaxShardSize are indexed in the
		 * first shard, after that a new shard is created for the next
		 * luceneMaxShardSize Documents and so on.
		 * 
		 * @param id The id of a Document to be routed.
		 * @return The ShardBucket that the relevant Document is/should be indexed in.
		 * @throws IOException
		 */
		public ShardBucket routeShard(Long id) throws IOException {
			if (id == null) {
				// If we don't have id, provide the first bucket
				return shardMap.get(0L);
			}
			Long shard = id / luceneMaxShardSize;
			ShardBucket shardBucket = shardMap.get(shard);
			if (shardBucket == null) {
				shardBucket = buildShardBucket(shard);
			}
			return shardBucket;
		}

		/**
		 * Provides the IndexWriter that should be used for writing the Document with
		 * the provided id.
		 * 
		 * @param id The id of a Document to be routed.
		 * @return The relevant IndexWriter.
		 * @throws IOException
		 */
		public IndexWriter getWriter(Long id) throws IOException {
			return routeShard(id).indexWriter;
		}

		public void releaseReaders(DirectoryReader[] subReaders) throws IOException, LuceneException {
			if (subReaders.length != shardMap.size()) {
				throw new LuceneException(HttpURLConnection.HTTP_INTERNAL_ERROR,
						"Was expecting the same number of DirectoryReaders as ShardBuckets, but had "
								+ subReaders.length + ", " + shardMap.size() + " respectively.");
			}
			int i = 0;
			for (ShardBucket shardBucket : shardMap.values()) {
				shardBucket.readerManager.release(subReaders[i]);
				i++;
			}
		}
	}

	public class Search {
<<<<<<< HEAD
		public Map<String, DirectoryReader> readerMap;
=======
		public Map<String, DirectoryReader[]> map;
>>>>>>> f1801b05
		public Query query;
		public Sort sort;
		public Set<String> fields = new HashSet<String>();
	}

	private static class ParentRelationship {
		public String parentName;
		public String fieldPrefix;

		public ParentRelationship(String parentName, String fieldPrefix) {
			this.parentName = parentName;
			this.fieldPrefix = fieldPrefix;
		}

	}

	private static final Logger logger = LoggerFactory.getLogger(Lucene.class);
	private static final Marker fatal = MarkerFactory.getMarker("FATAL");
	private static final SimpleDateFormat df = new SimpleDateFormat("yyyyMMddHHmm");

	private static final Set<String> doubleFields = new HashSet<>();
	private static final Set<String> longFields = new HashSet<>();
	private static final Set<String> sortFields = new HashSet<>();
	private static final Set<String> textFields = new HashSet<>();
	private static final Set<String> indexedEntities = new HashSet<>();
	private static final Map<String, ParentRelationship[]> relationships = new HashMap<>();

	private static final IcatAnalyzer analyzer = new IcatAnalyzer();
	private static final StandardQueryParser genericParser = new StandardQueryParser();
	private static final StandardQueryParser datafileParser = new StandardQueryParser();
	private static final StandardQueryParser datasetParser = new StandardQueryParser();
	private static final StandardQueryParser investigationParser = new StandardQueryParser();
	private static final StandardQueryParser sampleParser = new StandardQueryParser();

	static {
		TimeZone tz = TimeZone.getTimeZone("GMT");
		df.setTimeZone(tz);

		doubleFields.add("numericValue");
		longFields.addAll(Arrays.asList("date", "startDate", "endDate", "dateTimeValue"));
		sortFields.addAll(Arrays.asList("datafile.id", "dataset.id", "investigation.id", "id", "date", "startDate",
				"endDate", "name"));
		textFields.addAll(Arrays.asList("name", "visitId", "description", "datafileFormat.name", "sample.name",
				"sample.type.name", "title", "summary", "facility.name", "user.fullName"));

		indexedEntities.addAll(Arrays.asList("Datafile", "Dataset", "Investigation", "DatafileParameter",
				"DatasetParameter", "InvestigationParameter", "InvestigationUser", "Sample"));

		relationships.put("User", new ParentRelationship[] { new ParentRelationship("InvestigationUser", "user") });
		relationships.put("Sample", new ParentRelationship[] { new ParentRelationship("Dataset", "sample") });
		relationships.put("SampleType", new ParentRelationship[] { new ParentRelationship("Sample", "type"),
				new ParentRelationship("Dataset", "sample.type") });
		relationships.put("InvestigationType",
				new ParentRelationship[] { new ParentRelationship("Investigation", "type") });
		relationships.put("DatasetType", new ParentRelationship[] { new ParentRelationship("Dataset", "type") });
		relationships.put("DatafileFormat",
				new ParentRelationship[] { new ParentRelationship("Datafile", "datafileFormat") });
		relationships.put("Facility", new ParentRelationship[] { new ParentRelationship("Investigation", "facility") });
		relationships.put("ParameterType",
				new ParentRelationship[] { new ParentRelationship("DatafileParameter", "type"),
						new ParentRelationship("DatasetParameter", "type"),
						new ParentRelationship("InvestigationParameter", "type") });

		genericParser.setAllowLeadingWildcard(true);
		genericParser.setAnalyzer(analyzer);

		CharSequence[] datafileFields = { "name", "description", "doi", "datafileFormat.name" };
		datafileParser.setAllowLeadingWildcard(true);
		datafileParser.setAnalyzer(analyzer);
		datafileParser.setMultiFields(datafileFields);

		CharSequence[] datasetFields = { "name", "description", "doi", "sample.name", "sample.type.name", "type.name" };
		datasetParser.setAllowLeadingWildcard(true);
		datasetParser.setAnalyzer(analyzer);
		datasetParser.setMultiFields(datasetFields);

		CharSequence[] investigationFields = { "name", "visitId", "title", "summary", "doi", "facility.name",
				"type.name" };
		investigationParser.setAllowLeadingWildcard(true);
		investigationParser.setAnalyzer(analyzer);
		investigationParser.setMultiFields(investigationFields);

		CharSequence[] sampleFields = { "sample.name", "sample.type.name" };
		sampleParser.setAllowLeadingWildcard(true);
		sampleParser.setAnalyzer(analyzer);
		sampleParser.setMultiFields(sampleFields);
	}

	private final FacetsConfig facetsConfig = new FacetsConfig();

	private java.nio.file.Path luceneDirectory;

	private int luceneCommitMillis;
	private Long luceneMaxShardSize;

	private AtomicLong bucketNum = new AtomicLong();
	private Map<String, IndexBucket> indexBuckets = new ConcurrentHashMap<>();

	private Timer timer;

	private Map<Long, Search> searches = new ConcurrentHashMap<>();

	/**
	 * return the version of the lucene server
	 */
	@GET
	@Path("version")
	@Produces(MediaType.APPLICATION_JSON)
	public String getVersion() {
		ByteArrayOutputStream baos = new ByteArrayOutputStream();
		JsonGenerator gen = Json.createGenerator(baos);
		gen.writeStartObject().write("version", Constants.API_VERSION).writeEnd();
		gen.close();
		return baos.toString();
	}

	/**
	 * Expect an array of things to add, update or delete to multiple documents
	 */
	@POST
	@Consumes(MediaType.APPLICATION_JSON)
	@Path("modify")
	public void modify(@Context HttpServletRequest request) throws LuceneException {

		logger.debug("Requesting modify");
		int count = 0;
		try (JsonReader reader = Json.createReader(request.getInputStream())) {
			List<JsonObject> operations = reader.readArray().getValuesAs(JsonObject.class);
			for (JsonObject operation : operations) {
				if (operation.size() != 1) {
					throw new LuceneException(HttpURLConnection.HTTP_BAD_REQUEST,
							"Operation object should only have one key/value pair, but request had "
									+ operation.size());
				} else if (operation.containsKey("create")) {
					create(operation.getJsonObject("create"));
				} else if (operation.containsKey("update")) {
					update(operation.getJsonObject("update"));
				} else if (operation.containsKey("delete")) {
					delete(operation.getJsonObject("delete"));
				} else {
					throw new LuceneException(HttpURLConnection.HTTP_BAD_REQUEST,
							"Operation key should be one of 'create', 'update', 'delete', but it was "
									+ operation.keySet());
				}
			}
			count = operations.size();
		} catch (IOException e) {
			throw new LuceneException(HttpURLConnection.HTTP_INTERNAL_ERROR, e.getMessage());
		}
		logger.debug("Modified {} documents", count);

	}

<<<<<<< HEAD
	/* if id is not null this is actually an update */
	private void add(HttpServletRequest request, String entityName, When when, JsonParser parser, Long id)
			throws LuceneException, IOException {

		IndexBucket bucket = indexBuckets.computeIfAbsent(entityName, k -> createBucket(k));

		AttributeName attName = null;
		FieldType fType = null;
		String name = null;
		String value = null;
		Double dvalue = null;
		Store store = Store.NO;
		Document doc = new Document();

		parser.next(); // Skip the [
		while (parser.hasNext()) {
			Event ev = parser.next();
			if (ev == Event.KEY_NAME) {
				try {
					attName = AttributeName.valueOf(parser.getString());
				} catch (Exception e) {
					throw new LuceneException(HttpURLConnection.HTTP_BAD_REQUEST,
							"Found unknown field type " + e.getMessage());
				}
			} else if (ev == Event.VALUE_STRING) {
				if (attName == AttributeName.type) {
					try {
						fType = FieldType.valueOf(parser.getString());
					} catch (Exception e) {
						throw new LuceneException(HttpURLConnection.HTTP_BAD_REQUEST,
								"Found unknown field type " + e.getMessage());
					}
				} else if (attName == AttributeName.name) {
					name = parser.getString();
				} else if (attName == AttributeName.value) {
					value = parser.getString();
				} else {
					throw new LuceneException(HttpURLConnection.HTTP_BAD_REQUEST, "Bad VALUE_STRING " + attName);
				}
			} else if (ev == Event.VALUE_NUMBER) {
				long num = parser.getLong();
				if (fType == FieldType.SortedDocValuesField) {
					value = Long.toString(num);
				} else if (fType == FieldType.DoublePoint) {
					dvalue = parser.getBigDecimal().doubleValue();
				} else {
					throw new LuceneException(HttpURLConnection.HTTP_BAD_REQUEST,
							"Bad VALUE_NUMBER " + attName + " " + fType);
				}
			} else if (ev == Event.VALUE_TRUE) {
				if (attName == AttributeName.store) {
					store = Store.YES;
				} else {
					throw new LuceneException(HttpURLConnection.HTTP_BAD_REQUEST, "Bad VALUE_TRUE " + attName);
				}
			} else if (ev == Event.START_OBJECT) {
				fType = null;
				name = null;
				value = null;
				store = Store.NO;
			} else if (ev == Event.END_OBJECT) {
				if (fType == FieldType.TextField) {
					doc.add(new TextField(name, value, store));
				} else if (fType == FieldType.StringField) {
					doc.add(new StringField(name, value, store));
				} else if (fType == FieldType.SortedDocValuesField) {
					doc.add(new SortedDocValuesField(name, new BytesRef(value)));
				} else if (fType == FieldType.SortedSetDocValuesFacetField) {
					doc.add(new SortedSetDocValuesFacetField(name, value));
				} else if (fType == FieldType.DoublePoint) {
					doc.add(new DoublePoint(name, dvalue));
					if (store == Store.YES) {
						doc.add(new StoredField(name, dvalue));
					}
				}
			} else if (ev == Event.END_ARRAY) {
				if (id == null) {
					if (bucket.locked.get() && when == When.Sometime) {
						throw new LuceneException(HttpURLConnection.HTTP_NOT_ACCEPTABLE,
								"Lucene locked for " + entityName);
					}
					bucket.indexWriter.addDocument(facetsConfig.build(doc));
				} else {
					if (bucket.locked.get()) {
						throw new LuceneException(HttpURLConnection.HTTP_NOT_ACCEPTABLE,
								"Lucene locked for " + entityName);
					}
					bucket.indexWriter.updateDocument(new Term("id", id.toString()), facetsConfig.build(doc));
				}
				return;
			} else {
				throw new LuceneException(HttpURLConnection.HTTP_BAD_REQUEST, "Unexpected token in Json: " + ev);
			}
		}
	}

=======
>>>>>>> f1801b05
	/**
	 * Expect an array of documents each encoded as an array of things to add to
	 * the document
	 */
	@POST
	@Consumes(MediaType.APPLICATION_JSON)
	@Path("addNow/{entityName}")
	public void addNow(@Context HttpServletRequest request, @PathParam("entityName") String entityName)
			throws LuceneException {
		List<JsonObject> documents;
		logger.debug("Requesting addNow of {}", entityName);
		try (JsonReader reader = Json.createReader(request.getInputStream())) {
			documents = reader.readArray().getValuesAs(JsonObject.class);
			for (JsonObject document : documents) {
				createNow(entityName, document);
			}
		} catch (IOException e) {
			throw new LuceneException(HttpURLConnection.HTTP_INTERNAL_ERROR, e.getMessage());
		}
		logger.debug("Added {} {} documents", documents.size(), entityName);
	}

	/**
	 * Extracts values from queryJson in order to add one or more range query terms
	 * using queryBuilder.
	 * 
	 * Note that values in queryJson are expected to be precise only to the minute,
	 * and so to ensure that our range is inclusive, we add 59.999 seconds onto the
	 * upper value only.
	 * 
	 * If either upper or lower keys do not yield values then a half open range is
	 * created. If both are absent, then nothing is added to the query.
	 * 
	 * @param queryBuilder Builder for the Lucene query.
	 * @param queryJson    JsonObject representing the query parameters.
	 * @param lowerKey     Key in queryJson of the lower date value
	 * @param upperKey     Key in queryJson of the upper date value
	 * @param fields       Name of one or more fields to apply the range query to.
	 * @throws LuceneException
	 */
	private static void buildDateRanges(Builder queryBuilder, JsonObject queryJson, String lowerKey, String upperKey,
			String... fields) throws LuceneException {
		Long lower = parseDate(queryJson, lowerKey, 0);
		Long upper = parseDate(queryJson, upperKey, 59999);
		if (lower != null || upper != null) {
			lower = (lower == null) ? Long.MIN_VALUE : lower;
			upper = (upper == null) ? Long.MAX_VALUE : upper;
			for (String field : fields) {
				queryBuilder.add(LongPoint.newRangeQuery(field, lower, upper), Occur.MUST);
			}
		}
	}

	/*
	 * This is only for testing purposes. Other calls to the service will not
	 * work properly while this operation is in progress.
	 */
	@POST
	@Path("clear")
	public void clear() throws LuceneException {
		logger.info("Requesting clear");

		exit();
		timer = new Timer("LuceneCommitTimer");

		bucketNum.set(0);
		indexBuckets.clear();
		searches.clear();

		try {
			Files.walk(luceneDirectory, FileVisitOption.FOLLOW_LINKS).sorted(Comparator.reverseOrder())
					.filter(f -> !luceneDirectory.equals(f)).map(java.nio.file.Path::toFile).forEach(File::delete);
		} catch (IOException e) {
			throw new LuceneException(HttpURLConnection.HTTP_INTERNAL_ERROR, e.getMessage());
		}

		timer.schedule(new CommitTimerTask(), luceneCommitMillis, luceneCommitMillis);
		logger.info("clear complete - ready to go again");

	}

	@POST
	@Path("commit")
	public void commit() throws LuceneException {
		logger.debug("Requesting commit");
		try {
			for (Entry<String, IndexBucket> entry : indexBuckets.entrySet()) {
				IndexBucket bucket = entry.getValue();
				if (!bucket.locked.get()) {
<<<<<<< HEAD
					int cached = bucket.indexWriter.numRamDocs();
					bucket.indexWriter.commit();
					if (cached != 0) {
						logger.debug("Synch has committed {} {} changes to Lucene - now have {} documents indexed",
								cached, entry.getKey(), bucket.indexWriter.getDocStats().numDocs);
					}
					bucket.readerManager.maybeRefreshBlocking();
=======
					bucket.commit("Synch", entry.getKey());
>>>>>>> f1801b05
				}
			}
		} catch (IOException e) {
			throw new LuceneException(HttpURLConnection.HTTP_INTERNAL_ERROR, e.getMessage());
		}
	}

<<<<<<< HEAD
	private IndexBucket createBucket(String name) {
		try {
			IndexBucket bucket = new IndexBucket();
			FSDirectory directory = FSDirectory.open(luceneDirectory.resolve(name));
			bucket.directory = directory;
			IndexWriterConfig config = new IndexWriterConfig(analyzer);
			IndexWriter iwriter = new IndexWriter(directory, config);
			String[] files = directory.listAll();
			if (files.length == 1 && files[0].equals("write.lock")) {
				logger.debug("Directory only has the write.lock file so store and delete a dummy document");
				Document doc = new Document();
				doc.add(new StringField("dummy", "dummy", Store.NO));
				iwriter.addDocument(doc);
				iwriter.commit();
				iwriter.deleteDocuments(new Term("dummy", "dummy"));
				iwriter.commit();
				logger.debug("Now have " + iwriter.getDocStats().numDocs + " documents indexed");
			}
			bucket.indexWriter = iwriter;
			bucket.readerManager = new ReaderManager(iwriter, false, false);
			logger.debug("Bucket for {} is now ready", name);
			return bucket;
		} catch (Throwable e) {
			logger.error("Can't continue " + e.getClass() + " " + e.getMessage());
			return null;
=======
	private void create(JsonObject operationBody) throws NumberFormatException, IOException, LuceneException {
		String entityName = operationBody.getString("_index");
		if (relationships.containsKey(entityName)) {
			updateByRelation(operationBody, false);
		}
		if (indexedEntities.contains(entityName)) {
			String icatId = operationBody.getString("_id");
			Document document = parseDocument(operationBody.getJsonObject("doc"));
			logger.trace("create {} {}", entityName, document.toString());
			IndexBucket bucket = indexBuckets.computeIfAbsent(entityName, k -> new IndexBucket(k));
			if (bucket.locked.get()) {
				throw new LuceneException(HttpURLConnection.HTTP_NOT_ACCEPTABLE,
						"Lucene locked for " + entityName);
			}
			bucket.getWriter(new Long(icatId)).addDocument(document);
>>>>>>> f1801b05
		}
	}

	private void createNow(String entityName, JsonObject documentJson)
			throws NumberFormatException, IOException, LuceneException {
		if (!documentJson.containsKey("id")) {
			throw new LuceneException(HttpURLConnection.HTTP_BAD_REQUEST,
					"id was not in the document keys " + documentJson.keySet());
		}
		String icatId = documentJson.getString("id");
		Document document = parseDocument(documentJson);
		logger.trace("create {} {}", entityName, document.toString());
		IndexBucket bucket = indexBuckets.computeIfAbsent(entityName, k -> new IndexBucket(k));
		bucket.getWriter(new Long(icatId)).addDocument(document);
	}

	@POST
	@Consumes(MediaType.APPLICATION_JSON)
	@Produces(MediaType.APPLICATION_JSON)
	@Path("datafiles")
	public String datafiles(@Context HttpServletRequest request, @QueryParam("search_after") String searchAfter,
			@QueryParam("maxResults") int maxResults, @QueryParam("sort") String sort) throws LuceneException {

		Long uid = null;
		try {
			uid = bucketNum.getAndIncrement();
<<<<<<< HEAD
			Search search = datafilesQuery(request, uid);
			return luceneSearchResult("Datafile", search, maxResults, uid);
=======
			Search search = new Search();
			searches.put(uid, search);
			Map<String, DirectoryReader[]> map = new HashMap<>();
			search.map = map;
			search.sort = parseSort(sort);

			try (JsonReader r = Json.createReader(request.getInputStream())) {
				JsonObject o = r.readObject();
				JsonObject query = o.getJsonObject("query");
				String userName = query.getString("user", null);

				BooleanQuery.Builder theQuery = new BooleanQuery.Builder();

				if (userName != null) {
					Query iuQuery = JoinUtil.createJoinQuery("investigation.id", false, "investigation.id",
							new TermQuery(new Term("user.name", userName)), getSearcher(map, "InvestigationUser"),
							ScoreMode.None);
					theQuery.add(iuQuery, Occur.MUST);
				}

				String text = query.getString("text", null);
				if (text != null) {
					theQuery.add(datafileParser.parse(text, null), Occur.MUST);
				}

				buildDateRanges(theQuery, query, "lower", "upper", "date");

				if (query.containsKey("parameters")) {
					JsonArray parameters = query.getJsonArray("parameters");
					IndexSearcher datafileParameterSearcher = getSearcher(map, "DatafileParameter");
					for (JsonValue p : parameters) {
						BooleanQuery.Builder paramQuery = parseParameter(p);
						Query toQuery = JoinUtil.createJoinQuery("datafile.id", false, "id", paramQuery.build(),
								datafileParameterSearcher, ScoreMode.None);
						theQuery.add(toQuery, Occur.MUST);
					}
				}
				search.query = maybeEmptyQuery(theQuery);
				if (o.containsKey("fields")) {
					List<JsonString> jsonStrings = o.getJsonArray("fields").getValuesAs(JsonString.class);
					jsonStrings.forEach((jsonString) -> search.fields.add(jsonString.getString()));
				}
			}

			return luceneSearchResult("Datafile", search, searchAfter, maxResults, uid);
>>>>>>> f1801b05
		} catch (Exception e) {
			logger.error("Error", e);
			freeSearcher(uid);
			throw new LuceneException(HttpURLConnection.HTTP_INTERNAL_ERROR, e.getMessage());
		}
	}

	@POST
	@Consumes(MediaType.APPLICATION_JSON)
	@Produces(MediaType.APPLICATION_JSON)
<<<<<<< HEAD
	@Path("datafiles/facet")
	public String datafilesFacet(@Context HttpServletRequest request, @QueryParam("maxResults") int maxResults,
			@QueryParam("maxLabels") int maxLabels) throws LuceneException {
		Long uid = null;
		try {
			uid = bucketNum.getAndIncrement();
			Search search = datafilesQuery(request, uid);
			return luceneFacetResult("Datafile", search, maxResults, maxLabels, uid);
		} catch (Exception e) {
			logger.error("Error", e);
			freeSearcher(uid);
			throw new LuceneException(HttpURLConnection.HTTP_INTERNAL_ERROR, e.getMessage());
		}
=======
	@Path("datasets")
	public String datasets(@Context HttpServletRequest request, @QueryParam("search_after") String searchAfter,
			@QueryParam("maxResults") int maxResults, @QueryParam("sort") String sort) throws LuceneException {

		Long uid = null;
		try {
			uid = bucketNum.getAndIncrement();
			Search search = new Search();
			searches.put(uid, search);
			Map<String, DirectoryReader[]> map = new HashMap<>();
			search.map = map;
			search.sort = parseSort(sort);
			try (JsonReader r = Json.createReader(request.getInputStream())) {
				JsonObject o = r.readObject();
				JsonObject query = o.getJsonObject("query");
				String userName = query.getString("user", null);
>>>>>>> f1801b05

	}

	private Search datafilesQuery(HttpServletRequest request, Long uid) throws IOException, QueryNodeException {
		Search search = new Search();
		searches.put(uid, search);
		// Map<String, IndexSearcher> searcherMap = new HashMap<>();
		Map<String, DirectoryReader> readerMap = new HashMap<>();
		// search.searcherMap = searcherMap;
		search.readerMap = readerMap;
		try (JsonReader r = Json.createReader(request.getInputStream())) {
			JsonObject o = r.readObject();
			String userName = o.getString("user", null);

<<<<<<< HEAD
			BooleanQuery.Builder theQuery = new BooleanQuery.Builder();

			if (userName != null) {
				Query iuQuery = JoinUtil.createJoinQuery("investigation", false, "id",
						new TermQuery(new Term("name", userName)), getSearcher(readerMap, "InvestigationUser"),
						ScoreMode.None);

				Query invQuery = JoinUtil.createJoinQuery("id", false, "investigation", iuQuery,
						getSearcher(readerMap, "Investigation"), ScoreMode.None);

				Query dsQuery = JoinUtil.createJoinQuery("id", false, "dataset", invQuery,
						getSearcher(readerMap, "Dataset"), ScoreMode.None);

				theQuery.add(dsQuery, Occur.MUST);
			}

			String text = o.getString("text", null);
			if (text != null) {
				theQuery.add(parser.parse(text, "text"), Occur.MUST);
			}

			String lower = o.getString("lower", null);
			String upper = o.getString("upper", null);
			if (lower != null && upper != null) {
				theQuery.add(new TermRangeQuery("date", new BytesRef(lower), new BytesRef(upper), true, true),
						Occur.MUST);
			}

			if (o.containsKey("parameters")) {
				JsonArray parameters = o.getJsonArray("parameters");
				IndexSearcher datafileParameterSearcher = getSearcher(readerMap, "DatafileParameter");
				for (JsonValue p : parameters) {
					BooleanQuery.Builder paramQuery = parseParameter(p);
					Query toQuery = JoinUtil.createJoinQuery("datafile", false, "id", paramQuery.build(),
							datafileParameterSearcher, ScoreMode.None);
					theQuery.add(toQuery, Occur.MUST);
				}
			}
			search.query = maybeEmptyQuery(theQuery);
		}
		return search;
	}

	@POST
	@Consumes(MediaType.APPLICATION_JSON)
	@Produces(MediaType.APPLICATION_JSON)
	@Path("datasets")
	public String datasets(@Context HttpServletRequest request, @QueryParam("maxResults") int maxResults)
			throws LuceneException {

		Long uid = null;
		try {
			uid = bucketNum.getAndIncrement();
			Search search = datasetsQuery(request, uid);
			return luceneSearchResult("Dataset", search, maxResults, uid);
=======
					Query iuQuery = JoinUtil.createJoinQuery("investigation.id", false, "investigation.id",
							new TermQuery(new Term("user.name", userName)), getSearcher(map, "InvestigationUser"),
							ScoreMode.None);

					theQuery.add(iuQuery, Occur.MUST);
				}

				String text = query.getString("text", null);
				if (text != null) {
					theQuery.add(datasetParser.parse(text, null), Occur.MUST);
				}

				buildDateRanges(theQuery, query, "lower", "upper", "startDate", "endDate");

				if (query.containsKey("parameters")) {
					JsonArray parameters = query.getJsonArray("parameters");
					IndexSearcher datasetParameterSearcher = getSearcher(map, "DatasetParameter");
					for (JsonValue p : parameters) {
						BooleanQuery.Builder paramQuery = parseParameter(p);
						Query toQuery = JoinUtil.createJoinQuery("dataset.id", false, "id", paramQuery.build(),
								datasetParameterSearcher, ScoreMode.None);
						theQuery.add(toQuery, Occur.MUST);
					}
				}
				search.query = maybeEmptyQuery(theQuery);
				if (o.containsKey("fields")) {
					List<JsonString> jsonStrings = o.getJsonArray("fields").getValuesAs(JsonString.class);
					jsonStrings.forEach((jsonString) -> search.fields.add(jsonString.getString()));
				}
			}
			return luceneSearchResult("Dataset", search, searchAfter, maxResults, uid);
>>>>>>> f1801b05
		} catch (Exception e) {
			logger.error("Error", e);
			freeSearcher(uid);
			throw new LuceneException(HttpURLConnection.HTTP_INTERNAL_ERROR, e.getMessage());
		}

	}

	private void delete(JsonObject operationBody) throws LuceneException, IOException {
		String entityName = operationBody.getString("_index");
		if (relationships.containsKey(entityName)) {
			updateByRelation(operationBody, true);
		}
		if (indexedEntities.contains(entityName)) {
			String icatId = operationBody.getString("_id");
			try {
				IndexBucket bucket = indexBuckets.computeIfAbsent(entityName, k -> new IndexBucket(k));
				if (bucket.locked.get()) {
					throw new LuceneException(HttpURLConnection.HTTP_NOT_ACCEPTABLE,
							"Lucene locked for " + entityName);
				}
				logger.trace("delete {} {}", entityName, icatId);
				ShardBucket shardBucket = bucket.routeShard(new Long(icatId));
				shardBucket.indexWriter.deleteDocuments(new Term("id", icatId));
			} catch (IOException e) {
				throw new LuceneException(HttpURLConnection.HTTP_INTERNAL_ERROR, e.getMessage());
			}
		}
	}

<<<<<<< HEAD
	@POST
	@Consumes(MediaType.APPLICATION_JSON)
	@Produces(MediaType.APPLICATION_JSON)
	@Path("datasets/facet")
	public String datasetsFacet(@Context HttpServletRequest request, @QueryParam("maxResults") int maxResults,
			@QueryParam("maxLabels") int maxLabels) throws LuceneException {
		Long uid = null;
		try {
			uid = bucketNum.getAndIncrement();
			Search search = datasetsQuery(request, uid);
			return luceneFacetResult("Dataset", search, maxResults, maxLabels, uid);
		} catch (Exception e) {
			logger.error("Error", e);
			freeSearcher(uid);
			throw new LuceneException(HttpURLConnection.HTTP_INTERNAL_ERROR, e.getMessage());
		}

	}

	private Search datasetsQuery(HttpServletRequest request, Long uid) throws IOException, QueryNodeException {
		Search search = new Search();
		searches.put(uid, search);
		Map<String, DirectoryReader> readerMap = new HashMap<>();
		search.readerMap = readerMap;
		try (JsonReader r = Json.createReader(request.getInputStream())) {
			JsonObject o = r.readObject();
			String userName = o.getString("user", null);

			BooleanQuery.Builder theQuery = new BooleanQuery.Builder();

			if (userName != null) {

				Query iuQuery = JoinUtil.createJoinQuery("investigation", false, "id",
						new TermQuery(new Term("name", userName)), getSearcher(readerMap, "InvestigationUser"),
						ScoreMode.None);

				Query invQuery = JoinUtil.createJoinQuery("id", false, "investigation", iuQuery,
						getSearcher(readerMap, "Investigation"), ScoreMode.None);

				theQuery.add(invQuery, Occur.MUST);
			}

			String text = o.getString("text", null);
			if (text != null) {
				theQuery.add(parser.parse(text, "text"), Occur.MUST);
			}

			String lower = o.getString("lower", null);
			String upper = o.getString("upper", null);
			if (lower != null && upper != null) {
				theQuery.add(new TermRangeQuery("startDate", new BytesRef(lower), new BytesRef(upper), true, true),
						Occur.MUST);
				theQuery.add(new TermRangeQuery("endDate", new BytesRef(lower), new BytesRef(upper), true, true),
						Occur.MUST);
			}

			if (o.containsKey("parameters")) {
				JsonArray parameters = o.getJsonArray("parameters");
				IndexSearcher datasetParameterSearcher = getSearcher(readerMap, "DatasetParameter");
				for (JsonValue p : parameters) {
					BooleanQuery.Builder paramQuery = parseParameter(p);
					Query toQuery = JoinUtil.createJoinQuery("dataset", false, "id", paramQuery.build(),
							datasetParameterSearcher, ScoreMode.None);
					theQuery.add(toQuery, Occur.MUST);
				}
			}
			search.query = maybeEmptyQuery(theQuery);
		}
		return search;
=======
	/**
	 * Converts String into number of ms since epoch.
	 * 
	 * @param value String representing a Date in the format "yyyyMMddHHmm".
	 * @return Number of ms since epoch, or null if value was null
	 * @throws java.text.ParseException
	 */
	protected static Long decodeTime(String value) throws java.text.ParseException {
		if (value == null) {
			return null;
		} else {
			synchronized (df) {
				return df.parse(value).getTime();
			}
		}
	}

	/**
	 * Encodes core Lucene information (keys preceded by underscores) and a
	 * selection of the Document's source fields to JSON to be returned to
	 * icat.server. Note that "_id" is the Lucene Document id, and should not be
	 * confused with the ICAT entity id, which should be denoted by the key "id"
	 * within the "_source" object.
	 * 
	 * @param gen      JsonGenerator to encode the information to.
	 * @param hit      ScoreDoc representing a single search result.
	 * @param searcher IndexSearcher used to get the Document for the hit.
	 * @param search   Search object containing the fields to return.
	 * @throws IOException
	 */
	private void encodeResult(JsonGenerator gen, ScoreDoc hit, IndexSearcher searcher, Search search)
			throws IOException {
		int luceneDocId = hit.doc;
		Document document = searcher.doc(luceneDocId);
		gen.writeStartObject().write("_id", luceneDocId);
		Float score = hit.score;
		if (!score.equals(Float.NaN)) {
			gen.write("_score", hit.score);
		}
		gen.writeStartObject("_source");
		document.forEach((field) -> {
			String fieldName = field.name();
			if (search.fields.contains(fieldName)) {
				if (longFields.contains(fieldName)) {
					gen.write(fieldName, field.numericValue().longValue());
				} else if (doubleFields.contains(fieldName)) {
					gen.write(fieldName, field.numericValue().doubleValue());
				} else {
					gen.write(fieldName, field.stringValue());
				}
			}
		});
		gen.writeEnd().writeEnd(); // source object, result object
>>>>>>> f1801b05
	}

	@PreDestroy
	private void exit() {
		logger.info("Closing down icat.lucene");

		if (timer != null) {
			timer.cancel();
			timer = null; // This seems to be necessary to make it really stop
		}
		try {
<<<<<<< HEAD
			for (Entry<String, IndexBucket> entry : indexBuckets.entrySet()) {
				IndexBucket bucket = entry.getValue();
				bucket.readerManager.close();
				bucket.indexWriter.commit();
				bucket.indexWriter.close();
				bucket.directory.close();
=======
			for (IndexBucket bucket : indexBuckets.values()) {
				bucket.close();
>>>>>>> f1801b05
			}
			logger.info("Closed down icat.lucene");
		} catch (Exception e) {
			logger.error(fatal, "Problem closing down icat.lucene", e);
		}
	}

	@DELETE
	@Path("freeSearcher/{uid}")
	public void freeSearcher(@PathParam("uid") Long uid) throws LuceneException {
		if (uid != null) { // May not be set for internal calls
			logger.debug("Requesting freeSearcher {}", uid);
<<<<<<< HEAD
			Map<String, DirectoryReader> readerMap = searches.get(uid).readerMap;
			for (Entry<String, DirectoryReader> entry : readerMap.entrySet()) {
				String name = entry.getKey();
				DirectoryReader directoryReader = entry.getValue();
				ReaderManager manager = indexBuckets.computeIfAbsent(name, k -> createBucket(k)).readerManager;
				try {
					manager.release(directoryReader);
=======
			Map<String, DirectoryReader[]> search = searches.get(uid).map;
			for (Entry<String, DirectoryReader[]> entry : search.entrySet()) {
				String name = entry.getKey();
				DirectoryReader[] subReaders = entry.getValue();
				try {
					indexBuckets.computeIfAbsent(name, k -> new IndexBucket(k)).releaseReaders(subReaders);
>>>>>>> f1801b05
				} catch (IOException e) {
					throw new LuceneException(HttpURLConnection.HTTP_INTERNAL_ERROR, e.getMessage());
				}
			}
			searches.remove(uid);
		}
	}

	private DirectoryReader getReader(Map<String, DirectoryReader> bucket, String name) throws IOException {
		DirectoryReader directoryReader = bucket.get(name);
		if (directoryReader == null) {
			directoryReader = indexBuckets.computeIfAbsent(name, k -> createBucket(k)).readerManager.acquire();
			bucket.put(name, directoryReader);
			logger.debug("Remember searcher for {}", name);
		}
		return directoryReader;
	}

	/*
	 * Need a new set of IndexSearchers for each search as identified by a uid
	 */
<<<<<<< HEAD
	private IndexSearcher getSearcher(Map<String, DirectoryReader> bucket, String name) throws IOException {
		return new IndexSearcher(getReader(bucket, name));
=======
	private IndexSearcher getSearcher(Map<String, DirectoryReader[]> map, String name) throws IOException {
		DirectoryReader[] subReaders = map.get(name);
		if (subReaders == null) {
			subReaders = indexBuckets.computeIfAbsent(name, k -> new IndexBucket(k)).acquireReaders();
			map.put(name, subReaders);
			logger.debug("Remember searcher for {}", name);
		}
		return new IndexSearcher(new MultiReader(subReaders, false));
>>>>>>> f1801b05
	}

	@PostConstruct
	private void init() {
		logger.info("Initialising icat.lucene");
		CheckedProperties props = new CheckedProperties();
		try {
			props.loadFromResource("run.properties");

			luceneDirectory = props.getPath("directory");
			if (!luceneDirectory.toFile().isDirectory()) {
				throw new Exception(luceneDirectory + " is not a directory");
			}

			luceneCommitMillis = props.getPositiveInt("commitSeconds") * 1000;
			luceneMaxShardSize = Math.max(props.getPositiveLong("maxShardSize"), new Long(Integer.MAX_VALUE + 1));

			facetsConfig.setMultiValued("sampleName", true);
			facetsConfig.setMultiValued("parameterName", true);

			timer = new Timer("LuceneCommitTimer");
			timer.schedule(new CommitTimerTask(), luceneCommitMillis, luceneCommitMillis);

		} catch (Exception e) {
			logger.error(fatal, e.getMessage());
			throw new IllegalStateException(e.getMessage());
		}

		logger.info("Initialised icat.lucene");
	}

	class CommitTimerTask extends TimerTask {
		@Override
		public void run() {
			try {
				commit();
			} catch (Throwable t) {
				logger.error(t.getMessage());
			}
		}
	}

	@POST
	@Consumes(MediaType.APPLICATION_JSON)
	@Produces(MediaType.APPLICATION_JSON)
	@Path("investigations")
	public String investigations(@Context HttpServletRequest request, @QueryParam("search_after") String searchAfter,
			@QueryParam("maxResults") int maxResults, @QueryParam("sort") String sort) throws LuceneException {
		Long uid = null;
		try {
			uid = bucketNum.getAndIncrement();
<<<<<<< HEAD
			Search search = investigationsQuery(request, uid);
			return luceneSearchResult("Investigation", search, maxResults, uid);
=======
			Search search = new Search();
			searches.put(uid, search);
			Map<String, DirectoryReader[]> map = new HashMap<>();
			search.map = map;
			search.sort = parseSort(sort);
			try (JsonReader r = Json.createReader(request.getInputStream())) {
				JsonObject o = r.readObject();
				JsonObject query = o.getJsonObject("query");
				String userName = query.getString("user", null);

				BooleanQuery.Builder theQuery = new BooleanQuery.Builder();

				if (userName != null) {
					Query iuQuery = JoinUtil.createJoinQuery("investigation.id", false, "id",
							new TermQuery(new Term("user.name", userName)), getSearcher(map, "InvestigationUser"),
							ScoreMode.None);
					theQuery.add(iuQuery, Occur.MUST);
				}

				String text = query.getString("text", null);
				if (text != null) {
					theQuery.add(investigationParser.parse(text, null), Occur.MUST);
				}

				buildDateRanges(theQuery, query, "lower", "upper", "startDate", "endDate");

				if (query.containsKey("parameters")) {
					JsonArray parameters = query.getJsonArray("parameters");
					IndexSearcher investigationParameterSearcher = getSearcher(map, "InvestigationParameter");

					for (JsonValue p : parameters) {
						BooleanQuery.Builder paramQuery = parseParameter(p);
						Query toQuery = JoinUtil.createJoinQuery("investigation.id", false, "id", paramQuery.build(),
								investigationParameterSearcher, ScoreMode.None);
						theQuery.add(toQuery, Occur.MUST);
					}
				}

				if (query.containsKey("samples")) {
					JsonArray samples = query.getJsonArray("samples");
					IndexSearcher sampleSearcher = getSearcher(map, "Sample");

					for (JsonValue s : samples) {
						JsonString sample = (JsonString) s;
						BooleanQuery.Builder sampleQuery = new BooleanQuery.Builder();
						sampleQuery.add(sampleParser.parse(sample.getString(), null), Occur.MUST);
						Query toQuery = JoinUtil.createJoinQuery("investigation.id", false, "id", sampleQuery.build(),
								sampleSearcher, ScoreMode.None);
						theQuery.add(toQuery, Occur.MUST);
					}
				}

				String userFullName = query.getString("userFullName", null);
				if (userFullName != null) {
					BooleanQuery.Builder userFullNameQuery = new BooleanQuery.Builder();
					userFullNameQuery.add(genericParser.parse(userFullName, "user.fullName"), Occur.MUST);
					IndexSearcher investigationUserSearcher = getSearcher(map, "InvestigationUser");
					Query toQuery = JoinUtil.createJoinQuery("investigation.id", false, "id", userFullNameQuery.build(),
							investigationUserSearcher, ScoreMode.None);
					theQuery.add(toQuery, Occur.MUST);
				}

				search.query = maybeEmptyQuery(theQuery);
				if (o.containsKey("fields")) {
					List<JsonString> jsonStrings = o.getJsonArray("fields").getValuesAs(JsonString.class);
					jsonStrings.forEach((jsonString) -> search.fields.add(jsonString.getString()));
				}
			}
			logger.info("Query: {}", search.query);
			return luceneSearchResult("Investigation", search, searchAfter, maxResults, uid);
>>>>>>> f1801b05
		} catch (Exception e) {
			logger.error("Error", e);
			freeSearcher(uid);
			throw new LuceneException(HttpURLConnection.HTTP_INTERNAL_ERROR, e.getMessage());
		}
	}

	@POST
	@Consumes(MediaType.APPLICATION_JSON)
	@Produces(MediaType.APPLICATION_JSON)
	@Path("investigations/facet")
	public String investigationsFacet(@Context HttpServletRequest request, @QueryParam("maxResults") int maxResults,
			@QueryParam("maxLabels") int maxLabels) throws LuceneException {
		Long uid = null;
		try {
			uid = bucketNum.getAndIncrement();
			Search search = investigationsQuery(request, uid);
			return luceneFacetResult("Investigation", search, maxResults, maxLabels, uid);
		} catch (Exception e) {
			logger.error("Error", e);
			freeSearcher(uid);
			throw new LuceneException(HttpURLConnection.HTTP_INTERNAL_ERROR, e.getMessage());
		}
	}

	private Search investigationsQuery(HttpServletRequest request, Long uid) throws IOException, QueryNodeException {
		Search search = new Search();
		searches.put(uid, search);
		Map<String, DirectoryReader> readerMap = new HashMap<>();
		search.readerMap = readerMap;
		try (JsonReader r = Json.createReader(request.getInputStream())) {
			JsonObject o = r.readObject();
			String userName = o.getString("user", null);

			BooleanQuery.Builder theQuery = new BooleanQuery.Builder();

			if (userName != null) {
				Query iuQuery = JoinUtil.createJoinQuery("investigation", false, "id",
						new TermQuery(new Term("name", userName)), getSearcher(readerMap, "InvestigationUser"),
						ScoreMode.None);
				theQuery.add(iuQuery, Occur.MUST);
			}

			String text = o.getString("text", null);
			if (text != null) {
				theQuery.add(parser.parse(text, "text"), Occur.MUST);
			}

			String lower = o.getString("lower", null);
			String upper = o.getString("upper", null);
			if (lower != null && upper != null) {
				theQuery.add(new TermRangeQuery("startDate", new BytesRef(lower), new BytesRef(upper), true, true),
						Occur.MUST);
				theQuery.add(new TermRangeQuery("endDate", new BytesRef(lower), new BytesRef(upper), true, true),
						Occur.MUST);
			}

			if (o.containsKey("parameters")) {
				JsonArray parameters = o.getJsonArray("parameters");
				IndexSearcher investigationParameterSearcher = getSearcher(readerMap, "InvestigationParameter");

				for (JsonValue p : parameters) {
					BooleanQuery.Builder paramQuery = parseParameter(p);
					Query toQuery = JoinUtil.createJoinQuery("investigation", false, "id", paramQuery.build(),
							investigationParameterSearcher, ScoreMode.None);
					theQuery.add(toQuery, Occur.MUST);
				}
			}

			if (o.containsKey("samples")) {
				JsonArray samples = o.getJsonArray("samples");
				IndexSearcher sampleSearcher = getSearcher(readerMap, "Sample");

				for (JsonValue s : samples) {
					JsonString sample = (JsonString) s;
					BooleanQuery.Builder sampleQuery = new BooleanQuery.Builder();
					sampleQuery.add(parser.parse(sample.getString(), "text"), Occur.MUST);
					Query toQuery = JoinUtil.createJoinQuery("investigation", false, "id", sampleQuery.build(),
							sampleSearcher, ScoreMode.None);
					theQuery.add(toQuery, Occur.MUST);
				}
			}

			String userFullName = o.getString("userFullName", null);
			if (userFullName != null) {
				BooleanQuery.Builder userFullNameQuery = new BooleanQuery.Builder();
				userFullNameQuery.add(parser.parse(userFullName, "text"), Occur.MUST);
				IndexSearcher investigationUserSearcher = getSearcher(readerMap, "InvestigationUser");
				Query toQuery = JoinUtil.createJoinQuery("investigation", false, "id", userFullNameQuery.build(),
						investigationUserSearcher, ScoreMode.None);
				theQuery.add(toQuery, Occur.MUST);
			}

			search.query = maybeEmptyQuery(theQuery);
		}
		logger.info("Query: {}", search.query);
		return search;
	}

	@POST
	@Path("lock/{entityName}")
	public void lock(@PathParam("entityName") String entityName) throws LuceneException {
		logger.info("Requesting lock of {} index", entityName);
		IndexBucket bucket = indexBuckets.computeIfAbsent(entityName, k -> new IndexBucket(k));

		if (!bucket.locked.compareAndSet(false, true)) {
			throw new LuceneException(HttpURLConnection.HTTP_NOT_ACCEPTABLE, "Lucene already locked for " + entityName);
		}
		try {
			for (ShardBucket shardBucket : bucket.shardMap.values()) {
				shardBucket.indexWriter.deleteAll();
			}
		} catch (IOException e) {
			throw new LuceneException(HttpURLConnection.HTTP_INTERNAL_ERROR, e.getMessage());
		}
	}

<<<<<<< HEAD
	private String luceneFacetResult(String name, Search search, int maxResults, int maxLabels, Long uid)
			throws IOException, IllegalStateException {
		List<FacetResult> results;
		if (maxResults <= 0 || maxLabels <= 0) {
			// This will result in no Facets and a null pointer, so return early
			logger.warn("No facets possible for maxResults={}, maxLabels={}, returning empty list", maxResults, maxLabels);
			results = new ArrayList<>();
		} else {
			DirectoryReader directoryReader = getReader(search.readerMap, name);
			IndexSearcher isearcher = new IndexSearcher(directoryReader);
			logger.debug("To facet in {} for {} {} with {} from {} ", name, search.query, maxResults, isearcher,
					search.lastDoc);
			try {
				DefaultSortedSetDocValuesReaderState state = new DefaultSortedSetDocValuesReaderState(directoryReader);
				FacetsCollector facetsCollector = new FacetsCollector();
				logger.debug("DR: {}, IS: {}", directoryReader, isearcher.getTopReaderContext());
				FacetsCollector.search(isearcher, search.query, maxResults, facetsCollector);
				Facets facets = new SortedSetDocValuesFacetCounts(state, facetsCollector);
				logger.debug("facets: {}, maxLabels: {}, maxResults: {}", facets, maxLabels, maxResults);
				results = facets.getAllDims(maxLabels);
			} catch (IllegalArgumentException e) {
				// This can occur if no fields in the index have been faceted
				logger.error("No facets found in index, resulting in error: " + e.getClass() + " " + e.getMessage());
				results = new ArrayList<>();
			} catch (IllegalStateException e) {
				// This can occur if we do not create the IndexSearcher from the same DirectoryReader as we used to
				// create the state
				logger.error("IndexSearcher used is not based on the DirectoryReader used for facet counting: "
					+ e.getClass() + " " + e.getMessage());
				throw e;
			}
			logger.debug("Facets found for " + results.size() + " dimensions");
		}
		ByteArrayOutputStream baos = new ByteArrayOutputStream();
		try (JsonGenerator gen = Json.createGenerator(baos)) {
			gen.writeStartObject();
			if (uid != null) {
				gen.write("uid", uid);
			}
			gen.writeStartObject("dimensions"); // object containing all facet dimensions
			for (FacetResult result : results) {
				gen.writeStartObject(result.dim); // object containing labelValues for a given dimension
				for (LabelAndValue labelValue : result.labelValues) {
					gen.write(labelValue.label, labelValue.value.longValue());
				}
				gen.writeEnd(); // object containing labelValues
			}
			gen.writeEnd(); // object containing dimensions
			gen.writeEnd();
		}
		logger.debug("Json returned {}", baos.toString());
		return baos.toString();
	}

	private String luceneSearchResult(String name, Search search, int maxResults, Long uid) throws IOException {
		IndexSearcher isearcher = getSearcher(search.readerMap, name);
		logger.debug("To search in {} for {} {} with {} from {} ", name, search.query, maxResults, isearcher,
				search.lastDoc);
		TopDocs topDocs = search.lastDoc == null ? isearcher.search(search.query, maxResults)
				: isearcher.searchAfter(search.lastDoc, search.query, maxResults);
		ScoreDoc[] hits = topDocs.scoreDocs;
=======
	private String luceneSearchResult(String name, Search search, String searchAfter, int maxResults, Long uid)
			throws IOException, LuceneException {
		IndexSearcher isearcher = getSearcher(search.map, name);
		logger.debug("To search in {} for {} {} with {} from {} ", name, search.query, maxResults, isearcher,
				searchAfter);
		FieldDoc searchAfterDoc = parseSearchAfter(searchAfter);
		ScoreDoc[] hits;
		TotalHits totalHits;
		SortField[] fields = null;
		if (search.sort == null) {
			// Use default score sorting
			TopDocs topDocs;
			topDocs = searchAfterDoc == null ? isearcher.search(search.query, maxResults)
					: isearcher.searchAfter(searchAfterDoc, search.query, maxResults);
			hits = topDocs.scoreDocs;
			totalHits = topDocs.totalHits;
		} else {
			// Use specified sorting
			TopFieldDocs topFieldDocs;
			topFieldDocs = searchAfterDoc == null ? isearcher.search(search.query, maxResults, search.sort)
					: isearcher.searchAfter(searchAfterDoc, search.query, maxResults, search.sort, false);
			hits = topFieldDocs.scoreDocs;
			totalHits = topFieldDocs.totalHits;
			fields = topFieldDocs.fields;
		}
>>>>>>> f1801b05
		Float maxScore;
		if (hits.length == 0) {
			maxScore = Float.NaN;
		} else {
			maxScore = hits[0].score;
		}
<<<<<<< HEAD
		logger.debug("Hits " + topDocs.totalHits + " maxscore " + maxScore);
=======
		logger.debug("Hits " + totalHits + " maxscore " + maxScore);
>>>>>>> f1801b05
		ByteArrayOutputStream baos = new ByteArrayOutputStream();
		try (JsonGenerator gen = Json.createGenerator(baos)) {
			gen.writeStartObject().writeStartArray("results");
			for (ScoreDoc hit : hits) {
				encodeResult(gen, hit, isearcher, search);
			}
			gen.writeEnd(); // array results
			if (hits.length == maxResults) {
				ScoreDoc lastDoc = hits[hits.length - 1];
				gen.writeStartObject("search_after").write("doc", lastDoc.doc).write("shardIndex", lastDoc.shardIndex);
				float lastScore = lastDoc.score;
				if (!Float.isNaN(lastScore)) {
					gen.write("score", lastScore);
				}
				if (fields != null) {
					Document lastDocument = isearcher.doc(lastDoc.doc);
					gen.writeStartArray("fields");
					for (SortField sortField : fields) {
						IndexableField indexableField = lastDocument.getField(sortField.getField());
						if (indexableField == null) {
							throw new LuceneException(HttpURLConnection.HTTP_INTERNAL_ERROR, "Field "
									+ sortField.getField()
									+ " used for sorting was not present on the Lucene Document; all sortable fields must also be stored.");
						}
						Type type = (sortField instanceof SortedNumericSortField)
								? ((SortedNumericSortField) sortField).getNumericType()
								: sortField.getType();
						switch (type) {
							case LONG:
								gen.write(indexableField.numericValue().longValue());
								break;
							case DOUBLE:
								gen.write(indexableField.numericValue().doubleValue());
								break;
							case STRING:
								gen.write(indexableField.stringValue());
								break;
							default:
								throw new LuceneException(HttpURLConnection.HTTP_INTERNAL_ERROR,
										"SortField.Type must be one of LONG, DOUBLE, STRING, but it was " + type);
						}
					}
					gen.writeEnd(); // end "fields" array
				}
				gen.writeEnd(); // end "search_after" object
			}
			gen.writeEnd(); // end enclosing object
		}
		logger.debug("Json returned {}", baos.toString());
		return baos.toString();
	}

	private Query maybeEmptyQuery(Builder theQuery) {
		Query query = theQuery.build();
		if (query.toString().isEmpty()) {
			query = new MatchAllDocsQuery();
		}
		logger.debug("Lucene query {}", query);
		return query;
	}

	/**
	 * Parses a date/time value from jsonObject. Can account for either a Long
	 * value, or a String value encoded in the format yyyyMMddHHmm.
	 * 
	 * @param jsonObject JsonObject containing the date to be parsed.
	 * @param key        Key of the date/time value in jsonObject.
	 * @param offset     In the case of STRING ValueType, add offset ms before
	 *                   returning. This accounts for the fact the String format
	 *                   used is only precise to minutes and not seconds.
	 * @return null if jsonObject does not contain the key, number of ms since epoch
	 *         otherwise.
	 * @throws LuceneException If the ValueType is not NUMBER or STRING, or if a
	 *                         STRING value cannot be parsed.
	 */
	private static Long parseDate(JsonObject jsonObject, String key, int offset) throws LuceneException {
		if (jsonObject.containsKey(key)) {
			ValueType valueType = jsonObject.get(key).getValueType();
			switch (valueType) {
				case STRING:
					String dateString = jsonObject.getString(key);
					try {
						return decodeTime(dateString) + offset;
					} catch (Exception e) {
						throw new LuceneException(HttpURLConnection.HTTP_BAD_REQUEST,
								"Could not parse date " + dateString + " using expected format yyyyMMddHHmm");
					}
				case NUMBER:
					return jsonObject.getJsonNumber(key).longValueExact();
				default:
					throw new LuceneException(HttpURLConnection.HTTP_BAD_REQUEST,
							"Dates should be represented by a NUMBER or STRING JsonValue, but got " + valueType);
			}
		}
		return null;
	}

	/**
	 * Builds a Lucene Document from the parsed json.
	 * 
	 * @param json Key value pairs of fields.
	 * @return Lucene Document.
	 */
	private Document parseDocument(JsonObject json) {
		Document document = new Document();
		for (String key : json.keySet()) {
			addField(json, document, key);
		}
		return document;
	}

	private void addField(JsonObject json, Document document, String key) {
		// SortedDocValuesField need to be indexed in addition to indexing a Field for
		// searching/storing, so deal with that first
		addSortField(json, document, key);

		if (doubleFields.contains(key)) {
			Double value = json.getJsonNumber(key).doubleValue();
			document.add(new DoublePoint(key, value));
			document.add(new StoredField(key, value));
		} else if (longFields.contains(key)) {
			Long value = json.getJsonNumber(key).longValueExact();
			document.add(new LongPoint(key, value));
			document.add(new StoredField(key, value));
		} else if (textFields.contains(key)) {
			document.add(new TextField(key, json.getString(key), Store.YES));
		} else {
			document.add(new StringField(key, json.getString(key), Store.YES));
		}
	}

	private void addSortField(JsonObject json, Document document, String key) {
		if (sortFields.contains(key)) {
			if (longFields.contains(key)) {
				document.add(new SortedNumericDocValuesField(key, json.getJsonNumber(key).longValueExact()));
			} else if (doubleFields.contains(key)) {
				long sortableLong = NumericUtils.doubleToSortableLong(json.getJsonNumber(key).doubleValue());
				document.add(new SortedNumericDocValuesField(key, sortableLong));
			} else {
				document.add(new SortedDocValuesField(key, new BytesRef(json.getString(key))));
			}
		}
	}

	private void addSortField(IndexableField field, Document document) {
		String key = field.name();
		if (sortFields.contains(key)) {
			if (longFields.contains(key)) {
				document.add(new SortedNumericDocValuesField(key, field.numericValue().longValue()));
			} else if (doubleFields.contains(key)) {
				long sortableLong = NumericUtils.doubleToSortableLong(field.numericValue().doubleValue());
				document.add(new SortedNumericDocValuesField(key, sortableLong));
			} else {
				document.add(new SortedDocValuesField(key, new BytesRef(field.stringValue())));
			}
		}
	}

	/**
	 * Returns a new Lucene Document that has the same fields as were present in
	 * oldDocument, except in cases where json has an entry for that field. In this
	 * case, the json value is used instead.
	 * 
	 * @param json        Key value pairs of fields to overwrite fields already
	 *                    present in oldDocument.
	 * @param oldDocument Lucene Document to be updated.
	 * @return Lucene Document with updated fields.
	 */
	private Document updateDocument(JsonObject json, Document oldDocument) {
		Document newDocument = new Document();
		for (IndexableField field : oldDocument.getFields()) {
			String fieldName = field.name();
			if (json.keySet().contains(fieldName)) {
				addField(json, newDocument, fieldName);
			} else {
				addSortField(field, newDocument);
				newDocument.add(field);
			}
		}
		return newDocument;
	}

	/**
	 * Returns a new Lucene Document that has the same fields as were present in
	 * oldDocument, except in cases where the field name starts with fieldPrefix.
	 * 
	 * @param fieldPrefix Any fields with a name starting with this String will not
	 *                    be present in the returned Document.
	 * @param oldDocument Lucene Document to be pruned.
	 * @return Lucene Document with pruned fields.
	 */
	private Document pruneDocument(String fieldPrefix, Document oldDocument) {
		Document newDocument = new Document();
		for (IndexableField field : oldDocument.getFields()) {
			if (!field.name().startsWith(fieldPrefix)) {
				addSortField(field, newDocument);
				newDocument.add(field);
			}
		}
		return newDocument;
	}

	private Builder parseParameter(JsonValue p) throws LuceneException {
		JsonObject parameter = (JsonObject) p;
		BooleanQuery.Builder paramQuery = new BooleanQuery.Builder();
		String pName = parameter.getString("name", null);
		if (pName != null) {
			paramQuery.add(new WildcardQuery(new Term("type.name", pName)), Occur.MUST);
		}

		String pUnits = parameter.getString("units", null);
		if (pUnits != null) {
			paramQuery.add(new WildcardQuery(new Term("type.units", pUnits)), Occur.MUST);
		}
		if (parameter.containsKey("stringValue")) {
			String pStringValue = parameter.getString("stringValue", null);
			paramQuery.add(new WildcardQuery(new Term("stringValue", pStringValue)), Occur.MUST);
		} else if (parameter.containsKey("lowerDateValue") && parameter.containsKey("upperDateValue")) {
			buildDateRanges(paramQuery, parameter, "lowerDateValue", "upperDateValue", "dateTimeValue");
		} else if (parameter.containsKey("lowerNumericValue") && parameter.containsKey("upperNumericValue")) {
			Double pLowerNumericValue = parameter.getJsonNumber("lowerNumericValue").doubleValue();
			Double pUpperNumericValue = parameter.getJsonNumber("upperNumericValue").doubleValue();
			paramQuery.add(DoublePoint.newRangeQuery("numericValue", pLowerNumericValue, pUpperNumericValue),
					Occur.MUST);
		}
		return paramQuery;
	}

	/**
	 * Parses the String from the request into a Lucene Sort object. Multiple sort
	 * criteria are supported, and will be applied in order.
	 * 
	 * @param sort String representation of a JSON object with the field(s) to sort
	 *             as keys, and the direction ("asc" or "desc") as value(s).
	 * @return Lucene Sort object
	 * @throws LuceneException If the value for any key isn't "asc" or "desc"
	 */
	private Sort parseSort(String sort) throws LuceneException {
		if (sort == null || sort.equals("")) {
			return null;
		}
		try (JsonReader reader = Json.createReader(new ByteArrayInputStream(sort.getBytes()))) {
			JsonObject object = reader.readObject();
			List<SortField> fields = new ArrayList<>();
			for (String key : object.keySet()) {
				String order = object.getString(key);
				Boolean reverse;
				if (order.equals("asc")) {
					reverse = false;
				} else if (order.equals("desc")) {
					reverse = true;
				} else {
					throw new LuceneException(HttpURLConnection.HTTP_BAD_REQUEST,
							"Sort order must be 'asc' or 'desc' but it was '" + order + "'");
				}

				if (longFields.contains(key)) {
					fields.add(new SortedNumericSortField(key, Type.LONG, reverse));
				} else if (doubleFields.contains(key)) {
					fields.add(new SortedNumericSortField(key, Type.DOUBLE, reverse));
				} else {
					fields.add(new SortField(key, Type.STRING, reverse));
				}
			}
			return new Sort(fields.toArray(new SortField[0]));
		}
	}

	/**
	 * Parses a Lucene ScoreDoc to be "searched after" from a String representation
	 * of a JSON array.
	 * 
	 * @param searchAfter String representation of a JSON object containing the
	 *                    document id or "doc" (String), score ("float") in that
	 *                    order.
	 * @return FieldDoc object built from the provided String, or null if
	 *         searchAfter was itself null or an empty String.
	 * @throws LuceneException If an entry in the fields array is not a STRING or
	 *                         NUMBER
	 */
	private FieldDoc parseSearchAfter(String searchAfter) throws LuceneException {
		if (searchAfter != null && !searchAfter.equals("")) {
			logger.debug("Attempting to parseSearchAfter from {}", searchAfter);
			JsonReader reader = Json.createReader(new StringReader(searchAfter));
			JsonObject object = reader.readObject();
			int doc = object.getInt("doc");
			int shardIndex = object.getInt("shardIndex");
			float score = Float.NaN;
			List<Object> fields = new ArrayList<>();
			if (object.containsKey("score")) {
				score = object.getJsonNumber("score").bigDecimalValue().floatValue();
			}
			if (object.containsKey("fields")) {
				JsonArray jsonArray = object.getJsonArray("fields");
				for (JsonValue value : jsonArray) {
					switch (value.getValueType()) {
						case NUMBER:
							JsonNumber number = ((JsonNumber) value);
							if (number.toString().contains(".")) {
								fields.add(number.doubleValue());
							} else {
								fields.add(number.longValueExact());
							}
							break;
						case STRING:
							fields.add(new BytesRef(((JsonString) value).getString()));
							break;
						default:
							throw new LuceneException(HttpURLConnection.HTTP_BAD_REQUEST,
									"fields should be an array of STRING and NUMBER, but had entry of type "
											+ value.getValueType());
					}
				}
			}
			return new FieldDoc(doc, score, fields.toArray(), shardIndex);
		}
		return null;
	}

	@POST
	@Path("unlock/{entityName}")
	public void unlock(@PathParam("entityName") String entityName) throws LuceneException {
		logger.debug("Requesting unlock of {} index", entityName);
		IndexBucket bucket = indexBuckets.computeIfAbsent(entityName, k -> new IndexBucket(k));
		if (!bucket.locked.compareAndSet(true, false)) {
			throw new LuceneException(HttpURLConnection.HTTP_NOT_ACCEPTABLE,
					"Lucene is not currently locked for " + entityName);
		}
		try {
<<<<<<< HEAD
			int cached = bucket.indexWriter.numRamDocs();
			bucket.indexWriter.commit();
			if (cached != 0) {
				logger.debug("Unlock has committed {} {} changes to Lucene - now have {} documents indexed", cached,
						entityName, bucket.indexWriter.getDocStats().numDocs);
			}
			bucket.readerManager.maybeRefreshBlocking();
=======
			bucket.commit("Unlock", entityName);
>>>>>>> f1801b05
		} catch (IOException e) {
			throw new LuceneException(HttpURLConnection.HTTP_INTERNAL_ERROR, e.getMessage());
		}
	}

	private void update(JsonObject operationBody) throws LuceneException, NumberFormatException, IOException {
		String entityName = operationBody.getString("_index");
		if (relationships.containsKey(entityName)) {
			updateByRelation(operationBody, false);
		}
		if (indexedEntities.contains(entityName)) {
			String icatId = operationBody.getString("_id");
			Document document = parseDocument(operationBody.getJsonObject("doc"));
			IndexBucket bucket = indexBuckets.computeIfAbsent(entityName, k -> new IndexBucket(k));
			if (bucket.locked.get()) {
				throw new LuceneException(HttpURLConnection.HTTP_NOT_ACCEPTABLE,
						"Lucene locked for " + entityName);
			}
			logger.trace("update: {}", document);
			bucket.getWriter(new Long(icatId)).updateDocument(new Term("id", icatId), document);
		}
	}

	private void updateByRelation(JsonObject operationBody, Boolean delete)
			throws LuceneException, NumberFormatException, IOException {
		for (ParentRelationship parentRelationship : relationships.get(operationBody.getString("_index"))) {
			String childId = operationBody.getString("_id");
			IndexBucket bucket = indexBuckets.computeIfAbsent(parentRelationship.parentName, k -> new IndexBucket(k));
			if (bucket.locked.get()) {
				throw new LuceneException(HttpURLConnection.HTTP_NOT_ACCEPTABLE,
						"Lucene locked for " + parentRelationship.parentName);
			}
			IndexSearcher searcher = getSearcher(new HashMap<>(), parentRelationship.parentName);

			int blockSize = 10000;
			TermQuery query = new TermQuery(new Term(parentRelationship.fieldPrefix + ".id", childId));
			Sort sort = new Sort(new SortField("id", Type.STRING));
			ScoreDoc[] scoreDocs = searcher.search(query, blockSize, sort).scoreDocs;
			while (scoreDocs.length != 0) {
				TopDocs topDocs = searcher.search(query, blockSize);
				for (ScoreDoc scoreDoc : topDocs.scoreDocs) {
					Document oldDocument = searcher.doc(scoreDoc.doc);
					String parentId = oldDocument.get("id");
					Document newDocument = delete ? pruneDocument(parentRelationship.fieldPrefix, oldDocument)
							: updateDocument(operationBody.getJsonObject("doc"), oldDocument);
					logger.trace("updateByRelation: {}", newDocument);
					bucket.getWriter(new Long(parentId)).updateDocument(new Term("id", parentId), newDocument);
				}
				scoreDocs = searcher.searchAfter(scoreDocs[scoreDocs.length - 1], query, blockSize, sort).scoreDocs;
			}
		}
	}

}<|MERGE_RESOLUTION|>--- conflicted
+++ resolved
@@ -8,18 +8,12 @@
 import java.net.HttpURLConnection;
 import java.nio.file.FileVisitOption;
 import java.nio.file.Files;
-<<<<<<< HEAD
-import java.util.ArrayList;
-import java.util.Comparator;
-import java.util.HashMap;
-=======
 import java.text.SimpleDateFormat;
 import java.util.ArrayList;
 import java.util.Arrays;
 import java.util.Comparator;
 import java.util.HashMap;
 import java.util.HashSet;
->>>>>>> f1801b05
 import java.util.List;
 import java.util.Map;
 import java.util.Set;
@@ -64,25 +58,18 @@
 import org.apache.lucene.document.StoredField;
 import org.apache.lucene.document.StringField;
 import org.apache.lucene.document.TextField;
-<<<<<<< HEAD
 import org.apache.lucene.facet.FacetResult;
 import org.apache.lucene.facet.Facets;
 import org.apache.lucene.facet.FacetsCollector;
 import org.apache.lucene.facet.FacetsConfig;
 import org.apache.lucene.facet.LabelAndValue;
-import org.apache.lucene.facet.sortedset.SortedSetDocValuesFacetField;
 import org.apache.lucene.facet.sortedset.DefaultSortedSetDocValuesReaderState;
 import org.apache.lucene.facet.sortedset.SortedSetDocValuesFacetCounts;
 import org.apache.lucene.index.DirectoryReader;
 import org.apache.lucene.index.IndexWriter;
 import org.apache.lucene.index.IndexWriterConfig;
-=======
-import org.apache.lucene.index.DirectoryReader;
-import org.apache.lucene.index.IndexWriter;
-import org.apache.lucene.index.IndexWriterConfig;
 import org.apache.lucene.index.IndexableField;
 import org.apache.lucene.index.MultiReader;
->>>>>>> f1801b05
 import org.apache.lucene.index.ReaderManager;
 import org.apache.lucene.index.Term;
 import org.apache.lucene.queryparser.flexible.core.QueryNodeException;
@@ -96,12 +83,9 @@
 import org.apache.lucene.search.MatchAllDocsQuery;
 import org.apache.lucene.search.Query;
 import org.apache.lucene.search.ScoreDoc;
-<<<<<<< HEAD
-=======
 import org.apache.lucene.search.Sort;
 import org.apache.lucene.search.SortField;
 import org.apache.lucene.search.SortedNumericSortField;
->>>>>>> f1801b05
 import org.apache.lucene.search.TermQuery;
 import org.apache.lucene.search.TopDocs;
 import org.apache.lucene.search.TopFieldDocs;
@@ -123,20 +107,6 @@
 @Singleton
 public class Lucene {
 
-<<<<<<< HEAD
-	enum AttributeName {
-		type, name, value, date, store
-	}
-
-	enum FieldType {
-		TextField, StringField, SortedDocValuesField, DoublePoint, SortedSetDocValuesFacetField,
-	}
-
-	private class IndexBucket {
-		private FSDirectory directory;
-		private IndexWriter indexWriter;
-		private ReaderManager readerManager;
-=======
 	private class ShardBucket {
 		private FSDirectory directory;
 		private IndexWriter indexWriter;
@@ -172,7 +142,6 @@
 	private class IndexBucket {
 		private String entityName;
 		private Map<Long, ShardBucket> shardMap = new HashMap<>();
->>>>>>> f1801b05
 		private AtomicBoolean locked = new AtomicBoolean();
 
 		/**
@@ -316,11 +285,7 @@
 	}
 
 	public class Search {
-<<<<<<< HEAD
-		public Map<String, DirectoryReader> readerMap;
-=======
-		public Map<String, DirectoryReader[]> map;
->>>>>>> f1801b05
+		public Map<String, DirectoryReader[]> readerMap;
 		public Query query;
 		public Sort sort;
 		public Set<String> fields = new HashSet<String>();
@@ -474,105 +439,6 @@
 
 	}
 
-<<<<<<< HEAD
-	/* if id is not null this is actually an update */
-	private void add(HttpServletRequest request, String entityName, When when, JsonParser parser, Long id)
-			throws LuceneException, IOException {
-
-		IndexBucket bucket = indexBuckets.computeIfAbsent(entityName, k -> createBucket(k));
-
-		AttributeName attName = null;
-		FieldType fType = null;
-		String name = null;
-		String value = null;
-		Double dvalue = null;
-		Store store = Store.NO;
-		Document doc = new Document();
-
-		parser.next(); // Skip the [
-		while (parser.hasNext()) {
-			Event ev = parser.next();
-			if (ev == Event.KEY_NAME) {
-				try {
-					attName = AttributeName.valueOf(parser.getString());
-				} catch (Exception e) {
-					throw new LuceneException(HttpURLConnection.HTTP_BAD_REQUEST,
-							"Found unknown field type " + e.getMessage());
-				}
-			} else if (ev == Event.VALUE_STRING) {
-				if (attName == AttributeName.type) {
-					try {
-						fType = FieldType.valueOf(parser.getString());
-					} catch (Exception e) {
-						throw new LuceneException(HttpURLConnection.HTTP_BAD_REQUEST,
-								"Found unknown field type " + e.getMessage());
-					}
-				} else if (attName == AttributeName.name) {
-					name = parser.getString();
-				} else if (attName == AttributeName.value) {
-					value = parser.getString();
-				} else {
-					throw new LuceneException(HttpURLConnection.HTTP_BAD_REQUEST, "Bad VALUE_STRING " + attName);
-				}
-			} else if (ev == Event.VALUE_NUMBER) {
-				long num = parser.getLong();
-				if (fType == FieldType.SortedDocValuesField) {
-					value = Long.toString(num);
-				} else if (fType == FieldType.DoublePoint) {
-					dvalue = parser.getBigDecimal().doubleValue();
-				} else {
-					throw new LuceneException(HttpURLConnection.HTTP_BAD_REQUEST,
-							"Bad VALUE_NUMBER " + attName + " " + fType);
-				}
-			} else if (ev == Event.VALUE_TRUE) {
-				if (attName == AttributeName.store) {
-					store = Store.YES;
-				} else {
-					throw new LuceneException(HttpURLConnection.HTTP_BAD_REQUEST, "Bad VALUE_TRUE " + attName);
-				}
-			} else if (ev == Event.START_OBJECT) {
-				fType = null;
-				name = null;
-				value = null;
-				store = Store.NO;
-			} else if (ev == Event.END_OBJECT) {
-				if (fType == FieldType.TextField) {
-					doc.add(new TextField(name, value, store));
-				} else if (fType == FieldType.StringField) {
-					doc.add(new StringField(name, value, store));
-				} else if (fType == FieldType.SortedDocValuesField) {
-					doc.add(new SortedDocValuesField(name, new BytesRef(value)));
-				} else if (fType == FieldType.SortedSetDocValuesFacetField) {
-					doc.add(new SortedSetDocValuesFacetField(name, value));
-				} else if (fType == FieldType.DoublePoint) {
-					doc.add(new DoublePoint(name, dvalue));
-					if (store == Store.YES) {
-						doc.add(new StoredField(name, dvalue));
-					}
-				}
-			} else if (ev == Event.END_ARRAY) {
-				if (id == null) {
-					if (bucket.locked.get() && when == When.Sometime) {
-						throw new LuceneException(HttpURLConnection.HTTP_NOT_ACCEPTABLE,
-								"Lucene locked for " + entityName);
-					}
-					bucket.indexWriter.addDocument(facetsConfig.build(doc));
-				} else {
-					if (bucket.locked.get()) {
-						throw new LuceneException(HttpURLConnection.HTTP_NOT_ACCEPTABLE,
-								"Lucene locked for " + entityName);
-					}
-					bucket.indexWriter.updateDocument(new Term("id", id.toString()), facetsConfig.build(doc));
-				}
-				return;
-			} else {
-				throw new LuceneException(HttpURLConnection.HTTP_BAD_REQUEST, "Unexpected token in Json: " + ev);
-			}
-		}
-	}
-
-=======
->>>>>>> f1801b05
 	/**
 	 * Expect an array of documents each encoded as an array of things to add to
 	 * the document
@@ -662,17 +528,7 @@
 			for (Entry<String, IndexBucket> entry : indexBuckets.entrySet()) {
 				IndexBucket bucket = entry.getValue();
 				if (!bucket.locked.get()) {
-<<<<<<< HEAD
-					int cached = bucket.indexWriter.numRamDocs();
-					bucket.indexWriter.commit();
-					if (cached != 0) {
-						logger.debug("Synch has committed {} {} changes to Lucene - now have {} documents indexed",
-								cached, entry.getKey(), bucket.indexWriter.getDocStats().numDocs);
-					}
-					bucket.readerManager.maybeRefreshBlocking();
-=======
 					bucket.commit("Synch", entry.getKey());
->>>>>>> f1801b05
 				}
 			}
 		} catch (IOException e) {
@@ -680,33 +536,6 @@
 		}
 	}
 
-<<<<<<< HEAD
-	private IndexBucket createBucket(String name) {
-		try {
-			IndexBucket bucket = new IndexBucket();
-			FSDirectory directory = FSDirectory.open(luceneDirectory.resolve(name));
-			bucket.directory = directory;
-			IndexWriterConfig config = new IndexWriterConfig(analyzer);
-			IndexWriter iwriter = new IndexWriter(directory, config);
-			String[] files = directory.listAll();
-			if (files.length == 1 && files[0].equals("write.lock")) {
-				logger.debug("Directory only has the write.lock file so store and delete a dummy document");
-				Document doc = new Document();
-				doc.add(new StringField("dummy", "dummy", Store.NO));
-				iwriter.addDocument(doc);
-				iwriter.commit();
-				iwriter.deleteDocuments(new Term("dummy", "dummy"));
-				iwriter.commit();
-				logger.debug("Now have " + iwriter.getDocStats().numDocs + " documents indexed");
-			}
-			bucket.indexWriter = iwriter;
-			bucket.readerManager = new ReaderManager(iwriter, false, false);
-			logger.debug("Bucket for {} is now ready", name);
-			return bucket;
-		} catch (Throwable e) {
-			logger.error("Can't continue " + e.getClass() + " " + e.getMessage());
-			return null;
-=======
 	private void create(JsonObject operationBody) throws NumberFormatException, IOException, LuceneException {
 		String entityName = operationBody.getString("_index");
 		if (relationships.containsKey(entityName)) {
@@ -722,7 +551,6 @@
 						"Lucene locked for " + entityName);
 			}
 			bucket.getWriter(new Long(icatId)).addDocument(document);
->>>>>>> f1801b05
 		}
 	}
 
@@ -745,60 +573,11 @@
 	@Path("datafiles")
 	public String datafiles(@Context HttpServletRequest request, @QueryParam("search_after") String searchAfter,
 			@QueryParam("maxResults") int maxResults, @QueryParam("sort") String sort) throws LuceneException {
-
 		Long uid = null;
 		try {
 			uid = bucketNum.getAndIncrement();
-<<<<<<< HEAD
-			Search search = datafilesQuery(request, uid);
-			return luceneSearchResult("Datafile", search, maxResults, uid);
-=======
-			Search search = new Search();
-			searches.put(uid, search);
-			Map<String, DirectoryReader[]> map = new HashMap<>();
-			search.map = map;
-			search.sort = parseSort(sort);
-
-			try (JsonReader r = Json.createReader(request.getInputStream())) {
-				JsonObject o = r.readObject();
-				JsonObject query = o.getJsonObject("query");
-				String userName = query.getString("user", null);
-
-				BooleanQuery.Builder theQuery = new BooleanQuery.Builder();
-
-				if (userName != null) {
-					Query iuQuery = JoinUtil.createJoinQuery("investigation.id", false, "investigation.id",
-							new TermQuery(new Term("user.name", userName)), getSearcher(map, "InvestigationUser"),
-							ScoreMode.None);
-					theQuery.add(iuQuery, Occur.MUST);
-				}
-
-				String text = query.getString("text", null);
-				if (text != null) {
-					theQuery.add(datafileParser.parse(text, null), Occur.MUST);
-				}
-
-				buildDateRanges(theQuery, query, "lower", "upper", "date");
-
-				if (query.containsKey("parameters")) {
-					JsonArray parameters = query.getJsonArray("parameters");
-					IndexSearcher datafileParameterSearcher = getSearcher(map, "DatafileParameter");
-					for (JsonValue p : parameters) {
-						BooleanQuery.Builder paramQuery = parseParameter(p);
-						Query toQuery = JoinUtil.createJoinQuery("datafile.id", false, "id", paramQuery.build(),
-								datafileParameterSearcher, ScoreMode.None);
-						theQuery.add(toQuery, Occur.MUST);
-					}
-				}
-				search.query = maybeEmptyQuery(theQuery);
-				if (o.containsKey("fields")) {
-					List<JsonString> jsonStrings = o.getJsonArray("fields").getValuesAs(JsonString.class);
-					jsonStrings.forEach((jsonString) -> search.fields.add(jsonString.getString()));
-				}
-			}
-
+			Search search = datafilesQuery(request, sort, uid);
 			return luceneSearchResult("Datafile", search, searchAfter, maxResults, uid);
->>>>>>> f1801b05
 		} catch (Exception e) {
 			logger.error("Error", e);
 			freeSearcher(uid);
@@ -809,21 +588,72 @@
 	@POST
 	@Consumes(MediaType.APPLICATION_JSON)
 	@Produces(MediaType.APPLICATION_JSON)
-<<<<<<< HEAD
 	@Path("datafiles/facet")
-	public String datafilesFacet(@Context HttpServletRequest request, @QueryParam("maxResults") int maxResults,
-			@QueryParam("maxLabels") int maxLabels) throws LuceneException {
+	public String datafilesFacet(@Context HttpServletRequest request, @QueryParam("search_after") String searchAfter, @QueryParam("maxResults") int maxResults,
+			@QueryParam("maxLabels") int maxLabels, @QueryParam("sort") String sort) throws LuceneException {
 		Long uid = null;
 		try {
 			uid = bucketNum.getAndIncrement();
-			Search search = datafilesQuery(request, uid);
-			return luceneFacetResult("Datafile", search, maxResults, maxLabels, uid);
+			Search search = datafilesQuery(request, sort, uid);
+			return luceneFacetResult("Datafile", search, searchAfter, maxResults, maxLabels, uid);
 		} catch (Exception e) {
 			logger.error("Error", e);
 			freeSearcher(uid);
 			throw new LuceneException(HttpURLConnection.HTTP_INTERNAL_ERROR, e.getMessage());
 		}
-=======
+
+	}
+
+	private Search datafilesQuery(HttpServletRequest request, String sort, Long uid) throws IOException, QueryNodeException, LuceneException {
+		Search search = new Search();
+		searches.put(uid, search);
+		Map<String, DirectoryReader[]> readerMap = new HashMap<>();
+		search.readerMap = readerMap;
+		search.sort = parseSort(sort);
+
+		try (JsonReader r = Json.createReader(request.getInputStream())) {
+			JsonObject o = r.readObject();
+			JsonObject query = o.getJsonObject("query");
+			String userName = query.getString("user", null);
+
+			BooleanQuery.Builder theQuery = new BooleanQuery.Builder();
+
+			if (userName != null) {
+				Query iuQuery = JoinUtil.createJoinQuery("investigation.id", false, "investigation.id",
+						new TermQuery(new Term("user.name", userName)), getSearcher(readerMap, "InvestigationUser"),
+						ScoreMode.None);
+				theQuery.add(iuQuery, Occur.MUST);
+			}
+
+			String text = query.getString("text", null);
+			if (text != null) {
+				theQuery.add(datafileParser.parse(text, null), Occur.MUST);
+			}
+
+			buildDateRanges(theQuery, query, "lower", "upper", "date");
+
+			if (query.containsKey("parameters")) {
+				JsonArray parameters = query.getJsonArray("parameters");
+				IndexSearcher datafileParameterSearcher = getSearcher(readerMap, "DatafileParameter");
+				for (JsonValue p : parameters) {
+					BooleanQuery.Builder paramQuery = parseParameter(p);
+					Query toQuery = JoinUtil.createJoinQuery("datafile.id", false, "id", paramQuery.build(),
+							datafileParameterSearcher, ScoreMode.None);
+					theQuery.add(toQuery, Occur.MUST);
+				}
+			}
+			search.query = maybeEmptyQuery(theQuery);
+			if (o.containsKey("fields")) {
+				List<JsonString> jsonStrings = o.getJsonArray("fields").getValuesAs(JsonString.class);
+				jsonStrings.forEach((jsonString) -> search.fields.add(jsonString.getString()));
+			}
+		}
+		return search;
+	}
+
+	@POST
+	@Consumes(MediaType.APPLICATION_JSON)
+	@Produces(MediaType.APPLICATION_JSON)
 	@Path("datasets")
 	public String datasets(@Context HttpServletRequest request, @QueryParam("search_after") String searchAfter,
 			@QueryParam("maxResults") int maxResults, @QueryParam("sort") String sort) throws LuceneException {
@@ -833,87 +663,20 @@
 			uid = bucketNum.getAndIncrement();
 			Search search = new Search();
 			searches.put(uid, search);
-			Map<String, DirectoryReader[]> map = new HashMap<>();
-			search.map = map;
+			Map<String, DirectoryReader[]> readerMap = new HashMap<>();
+			search.readerMap = readerMap;
 			search.sort = parseSort(sort);
 			try (JsonReader r = Json.createReader(request.getInputStream())) {
 				JsonObject o = r.readObject();
 				JsonObject query = o.getJsonObject("query");
 				String userName = query.getString("user", null);
->>>>>>> f1801b05
-
-	}
-
-	private Search datafilesQuery(HttpServletRequest request, Long uid) throws IOException, QueryNodeException {
-		Search search = new Search();
-		searches.put(uid, search);
-		// Map<String, IndexSearcher> searcherMap = new HashMap<>();
-		Map<String, DirectoryReader> readerMap = new HashMap<>();
-		// search.searcherMap = searcherMap;
-		search.readerMap = readerMap;
-		try (JsonReader r = Json.createReader(request.getInputStream())) {
-			JsonObject o = r.readObject();
-			String userName = o.getString("user", null);
-
-<<<<<<< HEAD
-			BooleanQuery.Builder theQuery = new BooleanQuery.Builder();
-
-			if (userName != null) {
-				Query iuQuery = JoinUtil.createJoinQuery("investigation", false, "id",
-						new TermQuery(new Term("name", userName)), getSearcher(readerMap, "InvestigationUser"),
-						ScoreMode.None);
-
-				Query invQuery = JoinUtil.createJoinQuery("id", false, "investigation", iuQuery,
-						getSearcher(readerMap, "Investigation"), ScoreMode.None);
-
-				Query dsQuery = JoinUtil.createJoinQuery("id", false, "dataset", invQuery,
-						getSearcher(readerMap, "Dataset"), ScoreMode.None);
-
-				theQuery.add(dsQuery, Occur.MUST);
-			}
-
-			String text = o.getString("text", null);
-			if (text != null) {
-				theQuery.add(parser.parse(text, "text"), Occur.MUST);
-			}
-
-			String lower = o.getString("lower", null);
-			String upper = o.getString("upper", null);
-			if (lower != null && upper != null) {
-				theQuery.add(new TermRangeQuery("date", new BytesRef(lower), new BytesRef(upper), true, true),
-						Occur.MUST);
-			}
-
-			if (o.containsKey("parameters")) {
-				JsonArray parameters = o.getJsonArray("parameters");
-				IndexSearcher datafileParameterSearcher = getSearcher(readerMap, "DatafileParameter");
-				for (JsonValue p : parameters) {
-					BooleanQuery.Builder paramQuery = parseParameter(p);
-					Query toQuery = JoinUtil.createJoinQuery("datafile", false, "id", paramQuery.build(),
-							datafileParameterSearcher, ScoreMode.None);
-					theQuery.add(toQuery, Occur.MUST);
-				}
-			}
-			search.query = maybeEmptyQuery(theQuery);
-		}
-		return search;
-	}
-
-	@POST
-	@Consumes(MediaType.APPLICATION_JSON)
-	@Produces(MediaType.APPLICATION_JSON)
-	@Path("datasets")
-	public String datasets(@Context HttpServletRequest request, @QueryParam("maxResults") int maxResults)
-			throws LuceneException {
-
-		Long uid = null;
-		try {
-			uid = bucketNum.getAndIncrement();
-			Search search = datasetsQuery(request, uid);
-			return luceneSearchResult("Dataset", search, maxResults, uid);
-=======
+
+				BooleanQuery.Builder theQuery = new BooleanQuery.Builder();
+
+				if (userName != null) {
+
 					Query iuQuery = JoinUtil.createJoinQuery("investigation.id", false, "investigation.id",
-							new TermQuery(new Term("user.name", userName)), getSearcher(map, "InvestigationUser"),
+							new TermQuery(new Term("user.name", userName)), getSearcher(readerMap, "InvestigationUser"),
 							ScoreMode.None);
 
 					theQuery.add(iuQuery, Occur.MUST);
@@ -928,7 +691,7 @@
 
 				if (query.containsKey("parameters")) {
 					JsonArray parameters = query.getJsonArray("parameters");
-					IndexSearcher datasetParameterSearcher = getSearcher(map, "DatasetParameter");
+					IndexSearcher datasetParameterSearcher = getSearcher(readerMap, "DatasetParameter");
 					for (JsonValue p : parameters) {
 						BooleanQuery.Builder paramQuery = parseParameter(p);
 						Query toQuery = JoinUtil.createJoinQuery("dataset.id", false, "id", paramQuery.build(),
@@ -943,7 +706,6 @@
 				}
 			}
 			return luceneSearchResult("Dataset", search, searchAfter, maxResults, uid);
->>>>>>> f1801b05
 		} catch (Exception e) {
 			logger.error("Error", e);
 			freeSearcher(uid);
@@ -952,40 +714,17 @@
 
 	}
 
-	private void delete(JsonObject operationBody) throws LuceneException, IOException {
-		String entityName = operationBody.getString("_index");
-		if (relationships.containsKey(entityName)) {
-			updateByRelation(operationBody, true);
-		}
-		if (indexedEntities.contains(entityName)) {
-			String icatId = operationBody.getString("_id");
-			try {
-				IndexBucket bucket = indexBuckets.computeIfAbsent(entityName, k -> new IndexBucket(k));
-				if (bucket.locked.get()) {
-					throw new LuceneException(HttpURLConnection.HTTP_NOT_ACCEPTABLE,
-							"Lucene locked for " + entityName);
-				}
-				logger.trace("delete {} {}", entityName, icatId);
-				ShardBucket shardBucket = bucket.routeShard(new Long(icatId));
-				shardBucket.indexWriter.deleteDocuments(new Term("id", icatId));
-			} catch (IOException e) {
-				throw new LuceneException(HttpURLConnection.HTTP_INTERNAL_ERROR, e.getMessage());
-			}
-		}
-	}
-
-<<<<<<< HEAD
 	@POST
 	@Consumes(MediaType.APPLICATION_JSON)
 	@Produces(MediaType.APPLICATION_JSON)
 	@Path("datasets/facet")
-	public String datasetsFacet(@Context HttpServletRequest request, @QueryParam("maxResults") int maxResults,
-			@QueryParam("maxLabels") int maxLabels) throws LuceneException {
+	public String datasetsFacet(@Context HttpServletRequest request, @QueryParam("search_after") String searchAfter, @QueryParam("maxResults") int maxResults,
+			@QueryParam("maxLabels") int maxLabels, @QueryParam("sort") String sort) throws LuceneException {
 		Long uid = null;
 		try {
 			uid = bucketNum.getAndIncrement();
-			Search search = datasetsQuery(request, uid);
-			return luceneFacetResult("Dataset", search, maxResults, maxLabels, uid);
+			Search search = datasetsQuery(request, sort, uid);
+			return luceneFacetResult("Dataset", search, searchAfter, maxResults, maxLabels, uid);
 		} catch (Exception e) {
 			logger.error("Error", e);
 			freeSearcher(uid);
@@ -994,57 +733,54 @@
 
 	}
 
-	private Search datasetsQuery(HttpServletRequest request, Long uid) throws IOException, QueryNodeException {
+	private Search datasetsQuery(HttpServletRequest request, String sort, Long uid) throws IOException, QueryNodeException, LuceneException {
 		Search search = new Search();
 		searches.put(uid, search);
-		Map<String, DirectoryReader> readerMap = new HashMap<>();
+		Map<String, DirectoryReader[]> readerMap = new HashMap<>();
 		search.readerMap = readerMap;
+		search.sort = parseSort(sort);
 		try (JsonReader r = Json.createReader(request.getInputStream())) {
 			JsonObject o = r.readObject();
-			String userName = o.getString("user", null);
+			JsonObject query = o.getJsonObject("query");
+			String userName = query.getString("user", null);
 
 			BooleanQuery.Builder theQuery = new BooleanQuery.Builder();
 
 			if (userName != null) {
 
-				Query iuQuery = JoinUtil.createJoinQuery("investigation", false, "id",
-						new TermQuery(new Term("name", userName)), getSearcher(readerMap, "InvestigationUser"),
+				Query iuQuery = JoinUtil.createJoinQuery("investigation.id", false, "investigation.id",
+						new TermQuery(new Term("user.name", userName)), getSearcher(readerMap, "InvestigationUser"),
 						ScoreMode.None);
 
-				Query invQuery = JoinUtil.createJoinQuery("id", false, "investigation", iuQuery,
-						getSearcher(readerMap, "Investigation"), ScoreMode.None);
-
-				theQuery.add(invQuery, Occur.MUST);
-			}
-
-			String text = o.getString("text", null);
+				theQuery.add(iuQuery, Occur.MUST);
+			}
+
+			String text = query.getString("text", null);
 			if (text != null) {
-				theQuery.add(parser.parse(text, "text"), Occur.MUST);
-			}
-
-			String lower = o.getString("lower", null);
-			String upper = o.getString("upper", null);
-			if (lower != null && upper != null) {
-				theQuery.add(new TermRangeQuery("startDate", new BytesRef(lower), new BytesRef(upper), true, true),
-						Occur.MUST);
-				theQuery.add(new TermRangeQuery("endDate", new BytesRef(lower), new BytesRef(upper), true, true),
-						Occur.MUST);
-			}
-
-			if (o.containsKey("parameters")) {
-				JsonArray parameters = o.getJsonArray("parameters");
+				theQuery.add(datasetParser.parse(text, null), Occur.MUST);
+			}
+
+			buildDateRanges(theQuery, query, "lower", "upper", "startDate", "endDate");
+
+			if (query.containsKey("parameters")) {
+				JsonArray parameters = query.getJsonArray("parameters");
 				IndexSearcher datasetParameterSearcher = getSearcher(readerMap, "DatasetParameter");
 				for (JsonValue p : parameters) {
 					BooleanQuery.Builder paramQuery = parseParameter(p);
-					Query toQuery = JoinUtil.createJoinQuery("dataset", false, "id", paramQuery.build(),
+					Query toQuery = JoinUtil.createJoinQuery("dataset.id", false, "id", paramQuery.build(),
 							datasetParameterSearcher, ScoreMode.None);
 					theQuery.add(toQuery, Occur.MUST);
 				}
 			}
 			search.query = maybeEmptyQuery(theQuery);
+			if (o.containsKey("fields")) {
+				List<JsonString> jsonStrings = o.getJsonArray("fields").getValuesAs(JsonString.class);
+				jsonStrings.forEach((jsonString) -> search.fields.add(jsonString.getString()));
+			}
 		}
 		return search;
-=======
+	}
+
 	/**
 	 * Converts String into number of ms since epoch.
 	 * 
@@ -1058,6 +794,28 @@
 		} else {
 			synchronized (df) {
 				return df.parse(value).getTime();
+			}
+		}
+	}
+
+	private void delete(JsonObject operationBody) throws LuceneException, IOException {
+		String entityName = operationBody.getString("_index");
+		if (relationships.containsKey(entityName)) {
+			updateByRelation(operationBody, true);
+		}
+		if (indexedEntities.contains(entityName)) {
+			String icatId = operationBody.getString("_id");
+			try {
+				IndexBucket bucket = indexBuckets.computeIfAbsent(entityName, k -> new IndexBucket(k));
+				if (bucket.locked.get()) {
+					throw new LuceneException(HttpURLConnection.HTTP_NOT_ACCEPTABLE,
+							"Lucene locked for " + entityName);
+				}
+				logger.trace("delete {} {}", entityName, icatId);
+				ShardBucket shardBucket = bucket.routeShard(new Long(icatId));
+				shardBucket.indexWriter.deleteDocuments(new Term("id", icatId));
+			} catch (IOException e) {
+				throw new LuceneException(HttpURLConnection.HTTP_INTERNAL_ERROR, e.getMessage());
 			}
 		}
 	}
@@ -1098,7 +856,6 @@
 			}
 		});
 		gen.writeEnd().writeEnd(); // source object, result object
->>>>>>> f1801b05
 	}
 
 	@PreDestroy
@@ -1110,17 +867,8 @@
 			timer = null; // This seems to be necessary to make it really stop
 		}
 		try {
-<<<<<<< HEAD
-			for (Entry<String, IndexBucket> entry : indexBuckets.entrySet()) {
-				IndexBucket bucket = entry.getValue();
-				bucket.readerManager.close();
-				bucket.indexWriter.commit();
-				bucket.indexWriter.close();
-				bucket.directory.close();
-=======
 			for (IndexBucket bucket : indexBuckets.values()) {
 				bucket.close();
->>>>>>> f1801b05
 			}
 			logger.info("Closed down icat.lucene");
 		} catch (Exception e) {
@@ -1133,22 +881,12 @@
 	public void freeSearcher(@PathParam("uid") Long uid) throws LuceneException {
 		if (uid != null) { // May not be set for internal calls
 			logger.debug("Requesting freeSearcher {}", uid);
-<<<<<<< HEAD
-			Map<String, DirectoryReader> readerMap = searches.get(uid).readerMap;
-			for (Entry<String, DirectoryReader> entry : readerMap.entrySet()) {
-				String name = entry.getKey();
-				DirectoryReader directoryReader = entry.getValue();
-				ReaderManager manager = indexBuckets.computeIfAbsent(name, k -> createBucket(k)).readerManager;
-				try {
-					manager.release(directoryReader);
-=======
-			Map<String, DirectoryReader[]> search = searches.get(uid).map;
+			Map<String, DirectoryReader[]> search = searches.get(uid).readerMap;
 			for (Entry<String, DirectoryReader[]> entry : search.entrySet()) {
 				String name = entry.getKey();
 				DirectoryReader[] subReaders = entry.getValue();
 				try {
 					indexBuckets.computeIfAbsent(name, k -> new IndexBucket(k)).releaseReaders(subReaders);
->>>>>>> f1801b05
 				} catch (IOException e) {
 					throw new LuceneException(HttpURLConnection.HTTP_INTERNAL_ERROR, e.getMessage());
 				}
@@ -1157,32 +895,18 @@
 		}
 	}
 
-	private DirectoryReader getReader(Map<String, DirectoryReader> bucket, String name) throws IOException {
-		DirectoryReader directoryReader = bucket.get(name);
-		if (directoryReader == null) {
-			directoryReader = indexBuckets.computeIfAbsent(name, k -> createBucket(k)).readerManager.acquire();
-			bucket.put(name, directoryReader);
-			logger.debug("Remember searcher for {}", name);
-		}
-		return directoryReader;
-	}
-
-	/*
-	 * Need a new set of IndexSearchers for each search as identified by a uid
-	 */
-<<<<<<< HEAD
-	private IndexSearcher getSearcher(Map<String, DirectoryReader> bucket, String name) throws IOException {
-		return new IndexSearcher(getReader(bucket, name));
-=======
-	private IndexSearcher getSearcher(Map<String, DirectoryReader[]> map, String name) throws IOException {
-		DirectoryReader[] subReaders = map.get(name);
+	private MultiReader getMultiReader(Map<String, DirectoryReader[]> readerMap, String name) throws IOException {
+		DirectoryReader[] subReaders = readerMap.get(name);
 		if (subReaders == null) {
 			subReaders = indexBuckets.computeIfAbsent(name, k -> new IndexBucket(k)).acquireReaders();
-			map.put(name, subReaders);
+			readerMap.put(name, subReaders);
 			logger.debug("Remember searcher for {}", name);
 		}
-		return new IndexSearcher(new MultiReader(subReaders, false));
->>>>>>> f1801b05
+		return new MultiReader(subReaders, false);
+	}
+
+	private IndexSearcher getSearcher(Map<String, DirectoryReader[]> readerMap, String name) throws IOException {
+		return new IndexSearcher(getMultiReader(readerMap, name));
 	}
 
 	@PostConstruct
@@ -1199,9 +923,6 @@
 
 			luceneCommitMillis = props.getPositiveInt("commitSeconds") * 1000;
 			luceneMaxShardSize = Math.max(props.getPositiveLong("maxShardSize"), new Long(Integer.MAX_VALUE + 1));
-
-			facetsConfig.setMultiValued("sampleName", true);
-			facetsConfig.setMultiValued("parameterName", true);
 
 			timer = new Timer("LuceneCommitTimer");
 			timer.schedule(new CommitTimerTask(), luceneCommitMillis, luceneCommitMillis);
@@ -1234,81 +955,8 @@
 		Long uid = null;
 		try {
 			uid = bucketNum.getAndIncrement();
-<<<<<<< HEAD
-			Search search = investigationsQuery(request, uid);
-			return luceneSearchResult("Investigation", search, maxResults, uid);
-=======
-			Search search = new Search();
-			searches.put(uid, search);
-			Map<String, DirectoryReader[]> map = new HashMap<>();
-			search.map = map;
-			search.sort = parseSort(sort);
-			try (JsonReader r = Json.createReader(request.getInputStream())) {
-				JsonObject o = r.readObject();
-				JsonObject query = o.getJsonObject("query");
-				String userName = query.getString("user", null);
-
-				BooleanQuery.Builder theQuery = new BooleanQuery.Builder();
-
-				if (userName != null) {
-					Query iuQuery = JoinUtil.createJoinQuery("investigation.id", false, "id",
-							new TermQuery(new Term("user.name", userName)), getSearcher(map, "InvestigationUser"),
-							ScoreMode.None);
-					theQuery.add(iuQuery, Occur.MUST);
-				}
-
-				String text = query.getString("text", null);
-				if (text != null) {
-					theQuery.add(investigationParser.parse(text, null), Occur.MUST);
-				}
-
-				buildDateRanges(theQuery, query, "lower", "upper", "startDate", "endDate");
-
-				if (query.containsKey("parameters")) {
-					JsonArray parameters = query.getJsonArray("parameters");
-					IndexSearcher investigationParameterSearcher = getSearcher(map, "InvestigationParameter");
-
-					for (JsonValue p : parameters) {
-						BooleanQuery.Builder paramQuery = parseParameter(p);
-						Query toQuery = JoinUtil.createJoinQuery("investigation.id", false, "id", paramQuery.build(),
-								investigationParameterSearcher, ScoreMode.None);
-						theQuery.add(toQuery, Occur.MUST);
-					}
-				}
-
-				if (query.containsKey("samples")) {
-					JsonArray samples = query.getJsonArray("samples");
-					IndexSearcher sampleSearcher = getSearcher(map, "Sample");
-
-					for (JsonValue s : samples) {
-						JsonString sample = (JsonString) s;
-						BooleanQuery.Builder sampleQuery = new BooleanQuery.Builder();
-						sampleQuery.add(sampleParser.parse(sample.getString(), null), Occur.MUST);
-						Query toQuery = JoinUtil.createJoinQuery("investigation.id", false, "id", sampleQuery.build(),
-								sampleSearcher, ScoreMode.None);
-						theQuery.add(toQuery, Occur.MUST);
-					}
-				}
-
-				String userFullName = query.getString("userFullName", null);
-				if (userFullName != null) {
-					BooleanQuery.Builder userFullNameQuery = new BooleanQuery.Builder();
-					userFullNameQuery.add(genericParser.parse(userFullName, "user.fullName"), Occur.MUST);
-					IndexSearcher investigationUserSearcher = getSearcher(map, "InvestigationUser");
-					Query toQuery = JoinUtil.createJoinQuery("investigation.id", false, "id", userFullNameQuery.build(),
-							investigationUserSearcher, ScoreMode.None);
-					theQuery.add(toQuery, Occur.MUST);
-				}
-
-				search.query = maybeEmptyQuery(theQuery);
-				if (o.containsKey("fields")) {
-					List<JsonString> jsonStrings = o.getJsonArray("fields").getValuesAs(JsonString.class);
-					jsonStrings.forEach((jsonString) -> search.fields.add(jsonString.getString()));
-				}
-			}
-			logger.info("Query: {}", search.query);
+			Search search = investigationsQuery(request, sort, uid);
 			return luceneSearchResult("Investigation", search, searchAfter, maxResults, uid);
->>>>>>> f1801b05
 		} catch (Exception e) {
 			logger.error("Error", e);
 			freeSearcher(uid);
@@ -1320,13 +968,13 @@
 	@Consumes(MediaType.APPLICATION_JSON)
 	@Produces(MediaType.APPLICATION_JSON)
 	@Path("investigations/facet")
-	public String investigationsFacet(@Context HttpServletRequest request, @QueryParam("maxResults") int maxResults,
-			@QueryParam("maxLabels") int maxLabels) throws LuceneException {
+	public String investigationsFacet(@Context HttpServletRequest request, @QueryParam("search_after") String searchAfter, @QueryParam("maxResults") int maxResults,
+			@QueryParam("maxLabels") int maxLabels, @QueryParam("sort") String sort) throws LuceneException {
 		Long uid = null;
 		try {
 			uid = bucketNum.getAndIncrement();
-			Search search = investigationsQuery(request, uid);
-			return luceneFacetResult("Investigation", search, maxResults, maxLabels, uid);
+			Search search = investigationsQuery(request, sort, uid);
+			return luceneFacetResult("Investigation", search, searchAfter, maxResults, maxLabels, uid);
 		} catch (Exception e) {
 			logger.error("Error", e);
 			freeSearcher(uid);
@@ -1334,75 +982,74 @@
 		}
 	}
 
-	private Search investigationsQuery(HttpServletRequest request, Long uid) throws IOException, QueryNodeException {
+	private Search investigationsQuery(HttpServletRequest request, String sort, Long uid) throws IOException, QueryNodeException, LuceneException {
 		Search search = new Search();
 		searches.put(uid, search);
-		Map<String, DirectoryReader> readerMap = new HashMap<>();
+		Map<String, DirectoryReader[]> readerMap = new HashMap<>();
 		search.readerMap = readerMap;
+		search.sort = parseSort(sort);
 		try (JsonReader r = Json.createReader(request.getInputStream())) {
 			JsonObject o = r.readObject();
-			String userName = o.getString("user", null);
+			JsonObject query = o.getJsonObject("query");
+			String userName = query.getString("user", null);
 
 			BooleanQuery.Builder theQuery = new BooleanQuery.Builder();
 
 			if (userName != null) {
-				Query iuQuery = JoinUtil.createJoinQuery("investigation", false, "id",
-						new TermQuery(new Term("name", userName)), getSearcher(readerMap, "InvestigationUser"),
+				Query iuQuery = JoinUtil.createJoinQuery("investigation.id", false, "id",
+						new TermQuery(new Term("user.name", userName)), getSearcher(readerMap, "InvestigationUser"),
 						ScoreMode.None);
 				theQuery.add(iuQuery, Occur.MUST);
 			}
 
-			String text = o.getString("text", null);
+			String text = query.getString("text", null);
 			if (text != null) {
-				theQuery.add(parser.parse(text, "text"), Occur.MUST);
-			}
-
-			String lower = o.getString("lower", null);
-			String upper = o.getString("upper", null);
-			if (lower != null && upper != null) {
-				theQuery.add(new TermRangeQuery("startDate", new BytesRef(lower), new BytesRef(upper), true, true),
-						Occur.MUST);
-				theQuery.add(new TermRangeQuery("endDate", new BytesRef(lower), new BytesRef(upper), true, true),
-						Occur.MUST);
-			}
-
-			if (o.containsKey("parameters")) {
-				JsonArray parameters = o.getJsonArray("parameters");
+				theQuery.add(investigationParser.parse(text, null), Occur.MUST);
+			}
+
+			buildDateRanges(theQuery, query, "lower", "upper", "startDate", "endDate");
+
+			if (query.containsKey("parameters")) {
+				JsonArray parameters = query.getJsonArray("parameters");
 				IndexSearcher investigationParameterSearcher = getSearcher(readerMap, "InvestigationParameter");
 
 				for (JsonValue p : parameters) {
 					BooleanQuery.Builder paramQuery = parseParameter(p);
-					Query toQuery = JoinUtil.createJoinQuery("investigation", false, "id", paramQuery.build(),
+					Query toQuery = JoinUtil.createJoinQuery("investigation.id", false, "id", paramQuery.build(),
 							investigationParameterSearcher, ScoreMode.None);
 					theQuery.add(toQuery, Occur.MUST);
 				}
 			}
 
-			if (o.containsKey("samples")) {
-				JsonArray samples = o.getJsonArray("samples");
+			if (query.containsKey("samples")) {
+				JsonArray samples = query.getJsonArray("samples");
 				IndexSearcher sampleSearcher = getSearcher(readerMap, "Sample");
 
 				for (JsonValue s : samples) {
 					JsonString sample = (JsonString) s;
 					BooleanQuery.Builder sampleQuery = new BooleanQuery.Builder();
-					sampleQuery.add(parser.parse(sample.getString(), "text"), Occur.MUST);
-					Query toQuery = JoinUtil.createJoinQuery("investigation", false, "id", sampleQuery.build(),
+					sampleQuery.add(sampleParser.parse(sample.getString(), null), Occur.MUST);
+					Query toQuery = JoinUtil.createJoinQuery("investigation.id", false, "id", sampleQuery.build(),
 							sampleSearcher, ScoreMode.None);
 					theQuery.add(toQuery, Occur.MUST);
 				}
 			}
 
-			String userFullName = o.getString("userFullName", null);
+			String userFullName = query.getString("userFullName", null);
 			if (userFullName != null) {
 				BooleanQuery.Builder userFullNameQuery = new BooleanQuery.Builder();
-				userFullNameQuery.add(parser.parse(userFullName, "text"), Occur.MUST);
+				userFullNameQuery.add(genericParser.parse(userFullName, "user.fullName"), Occur.MUST);
 				IndexSearcher investigationUserSearcher = getSearcher(readerMap, "InvestigationUser");
-				Query toQuery = JoinUtil.createJoinQuery("investigation", false, "id", userFullNameQuery.build(),
+				Query toQuery = JoinUtil.createJoinQuery("investigation.id", false, "id", userFullNameQuery.build(),
 						investigationUserSearcher, ScoreMode.None);
 				theQuery.add(toQuery, Occur.MUST);
 			}
 
 			search.query = maybeEmptyQuery(theQuery);
+			if (o.containsKey("fields")) {
+				List<JsonString> jsonStrings = o.getJsonArray("fields").getValuesAs(JsonString.class);
+				jsonStrings.forEach((jsonString) -> search.fields.add(jsonString.getString()));
+			}
 		}
 		logger.info("Query: {}", search.query);
 		return search;
@@ -1426,8 +1073,7 @@
 		}
 	}
 
-<<<<<<< HEAD
-	private String luceneFacetResult(String name, Search search, int maxResults, int maxLabels, Long uid)
+	private String luceneFacetResult(String name, Search search, String searchAfter, int maxResults, int maxLabels, Long uid)
 			throws IOException, IllegalStateException {
 		List<FacetResult> results;
 		if (maxResults <= 0 || maxLabels <= 0) {
@@ -1435,15 +1081,14 @@
 			logger.warn("No facets possible for maxResults={}, maxLabels={}, returning empty list", maxResults, maxLabels);
 			results = new ArrayList<>();
 		} else {
-			DirectoryReader directoryReader = getReader(search.readerMap, name);
-			IndexSearcher isearcher = new IndexSearcher(directoryReader);
-			logger.debug("To facet in {} for {} {} with {} from {} ", name, search.query, maxResults, isearcher,
-					search.lastDoc);
+			MultiReader directoryReader = getMultiReader(search.readerMap, name);
+			IndexSearcher indexSearcher = new IndexSearcher(directoryReader);
+			logger.debug("To facet in {} for {} {} with {} from {} ", name, search.query, maxResults, indexSearcher,
+					searchAfter);
 			try {
 				DefaultSortedSetDocValuesReaderState state = new DefaultSortedSetDocValuesReaderState(directoryReader);
 				FacetsCollector facetsCollector = new FacetsCollector();
-				logger.debug("DR: {}, IS: {}", directoryReader, isearcher.getTopReaderContext());
-				FacetsCollector.search(isearcher, search.query, maxResults, facetsCollector);
+				FacetsCollector.search(indexSearcher, search.query, maxResults, facetsCollector);
 				Facets facets = new SortedSetDocValuesFacetCounts(state, facetsCollector);
 				logger.debug("facets: {}, maxLabels: {}, maxResults: {}", facets, maxLabels, maxResults);
 				results = facets.getAllDims(maxLabels);
@@ -1463,9 +1108,6 @@
 		ByteArrayOutputStream baos = new ByteArrayOutputStream();
 		try (JsonGenerator gen = Json.createGenerator(baos)) {
 			gen.writeStartObject();
-			if (uid != null) {
-				gen.write("uid", uid);
-			}
 			gen.writeStartObject("dimensions"); // object containing all facet dimensions
 			for (FacetResult result : results) {
 				gen.writeStartObject(result.dim); // object containing labelValues for a given dimension
@@ -1481,17 +1123,9 @@
 		return baos.toString();
 	}
 
-	private String luceneSearchResult(String name, Search search, int maxResults, Long uid) throws IOException {
-		IndexSearcher isearcher = getSearcher(search.readerMap, name);
-		logger.debug("To search in {} for {} {} with {} from {} ", name, search.query, maxResults, isearcher,
-				search.lastDoc);
-		TopDocs topDocs = search.lastDoc == null ? isearcher.search(search.query, maxResults)
-				: isearcher.searchAfter(search.lastDoc, search.query, maxResults);
-		ScoreDoc[] hits = topDocs.scoreDocs;
-=======
 	private String luceneSearchResult(String name, Search search, String searchAfter, int maxResults, Long uid)
 			throws IOException, LuceneException {
-		IndexSearcher isearcher = getSearcher(search.map, name);
+		IndexSearcher isearcher = getSearcher(search.readerMap, name);
 		logger.debug("To search in {} for {} {} with {} from {} ", name, search.query, maxResults, isearcher,
 				searchAfter);
 		FieldDoc searchAfterDoc = parseSearchAfter(searchAfter);
@@ -1514,18 +1148,13 @@
 			totalHits = topFieldDocs.totalHits;
 			fields = topFieldDocs.fields;
 		}
->>>>>>> f1801b05
 		Float maxScore;
 		if (hits.length == 0) {
 			maxScore = Float.NaN;
 		} else {
 			maxScore = hits[0].score;
 		}
-<<<<<<< HEAD
-		logger.debug("Hits " + topDocs.totalHits + " maxscore " + maxScore);
-=======
 		logger.debug("Hits " + totalHits + " maxscore " + maxScore);
->>>>>>> f1801b05
 		ByteArrayOutputStream baos = new ByteArrayOutputStream();
 		try (JsonGenerator gen = Json.createGenerator(baos)) {
 			gen.writeStartObject().writeStartArray("results");
@@ -1855,17 +1484,7 @@
 					"Lucene is not currently locked for " + entityName);
 		}
 		try {
-<<<<<<< HEAD
-			int cached = bucket.indexWriter.numRamDocs();
-			bucket.indexWriter.commit();
-			if (cached != 0) {
-				logger.debug("Unlock has committed {} {} changes to Lucene - now have {} documents indexed", cached,
-						entityName, bucket.indexWriter.getDocStats().numDocs);
-			}
-			bucket.readerManager.maybeRefreshBlocking();
-=======
 			bucket.commit("Unlock", entityName);
->>>>>>> f1801b05
 		} catch (IOException e) {
 			throw new LuceneException(HttpURLConnection.HTTP_INTERNAL_ERROR, e.getMessage());
 		}
