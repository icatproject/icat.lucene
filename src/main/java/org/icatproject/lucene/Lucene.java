--- conflicted
+++ resolved
@@ -8,13 +8,9 @@
 import java.net.HttpURLConnection;
 import java.nio.file.FileVisitOption;
 import java.nio.file.Files;
-<<<<<<< HEAD
-import java.text.ParseException;
-=======
 import java.text.SimpleDateFormat;
 import java.util.ArrayList;
 import java.util.Arrays;
->>>>>>> f1801b05
 import java.util.Comparator;
 import java.util.HashMap;
 import java.util.HashSet;
@@ -826,24 +822,7 @@
 			}
 
 			luceneCommitMillis = props.getPositiveInt("commitSeconds") * 1000;
-<<<<<<< HEAD
-
-			analyzer = new IcatAnalyzer();
-
-			parser = new StandardQueryParser();
-			StandardQueryConfigHandler qpConf = (StandardQueryConfigHandler) parser.getQueryConfigHandler();
-			try {
-				// Attempt init an Analyzer which injects synonyms for searching
-				qpConf.set(ConfigurationKeys.ANALYZER, new IcatSynonymAnalyzer());
-			} catch (IOException | ParseException e) {
-				// If synonym files cannot be parsed, default to using the same analyzer as for writing
-				logger.info("Synonym files not found, synonyms will not be injected");
-				qpConf.set(ConfigurationKeys.ANALYZER, analyzer);
-			}
-			qpConf.set(ConfigurationKeys.ALLOW_LEADING_WILDCARD, true);
-=======
 			luceneMaxShardSize = Math.max(props.getPositiveLong("maxShardSize"), new Long(Integer.MAX_VALUE + 1));
->>>>>>> f1801b05
 
 			timer = new Timer("LuceneCommitTimer");
 			timer.schedule(new CommitTimerTask(), luceneCommitMillis, luceneCommitMillis);
