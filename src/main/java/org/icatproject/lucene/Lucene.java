--- conflicted
+++ resolved
@@ -11,10 +11,7 @@
 import java.util.ArrayList;
 import java.util.Comparator;
 import java.util.HashMap;
-<<<<<<< HEAD
-=======
 import java.util.HashSet;
->>>>>>> cf74dc82
 import java.util.List;
 import java.util.Map;
 import java.util.Set;
@@ -74,12 +71,9 @@
 import org.apache.lucene.search.MatchAllDocsQuery;
 import org.apache.lucene.search.Query;
 import org.apache.lucene.search.ScoreDoc;
-<<<<<<< HEAD
-=======
 import org.apache.lucene.search.SearcherManager;
 import org.apache.lucene.search.Sort;
 import org.apache.lucene.search.SortField;
->>>>>>> cf74dc82
 import org.apache.lucene.search.TermQuery;
 import org.apache.lucene.search.TermRangeQuery;
 import org.apache.lucene.search.TopDocs;
@@ -618,13 +612,8 @@
 							Occur.MUST);
 				}
 
-<<<<<<< HEAD
-				if (o.containsKey("parameters")) {
-					JsonArray parameters = o.getJsonArray("parameters");
-=======
 				if (query.containsKey("parameters")) {
 					JsonArray parameters = query.getJsonArray("parameters");
->>>>>>> cf74dc82
 					IndexSearcher datafileParameterSearcher = getSearcher(map, "DatafileParameter");
 					for (JsonValue p : parameters) {
 						BooleanQuery.Builder paramQuery = parseParameter(p);
@@ -696,13 +685,8 @@
 							Occur.MUST);
 				}
 
-<<<<<<< HEAD
-				if (o.containsKey("parameters")) {
-					JsonArray parameters = o.getJsonArray("parameters");
-=======
 				if (query.containsKey("parameters")) {
 					JsonArray parameters = query.getJsonArray("parameters");
->>>>>>> cf74dc82
 					IndexSearcher datasetParameterSearcher = getSearcher(map, "DatasetParameter");
 					for (JsonValue p : parameters) {
 						BooleanQuery.Builder paramQuery = parseParameter(p);
@@ -862,13 +846,8 @@
 							Occur.MUST);
 				}
 
-<<<<<<< HEAD
-				if (o.containsKey("parameters")) {
-					JsonArray parameters = o.getJsonArray("parameters");
-=======
 				if (query.containsKey("parameters")) {
 					JsonArray parameters = query.getJsonArray("parameters");
->>>>>>> cf74dc82
 					IndexSearcher investigationParameterSearcher = getSearcher(map, "InvestigationParameter");
 
 					for (JsonValue p : parameters) {
@@ -941,12 +920,6 @@
 			throws IOException, LuceneException {
 		IndexSearcher isearcher = getSearcher(search.map, name);
 		logger.debug("To search in {} for {} {} with {} from {} ", name, search.query, maxResults, isearcher,
-<<<<<<< HEAD
-				search.lastDoc);
-		TopDocs topDocs = search.lastDoc == null ? isearcher.search(search.query, maxResults)
-				: isearcher.searchAfter(search.lastDoc, search.query, maxResults);
-		ScoreDoc[] hits = topDocs.scoreDocs;
-=======
 				searchAfter);
 		FieldDoc searchAfterDoc = parseSearchAfter(searchAfter);
 		ScoreDoc[] hits;
@@ -968,18 +941,13 @@
 			totalHits = topFieldDocs.totalHits;
 			fields = topFieldDocs.fields;
 		}
->>>>>>> cf74dc82
 		Float maxScore;
 		if (hits.length == 0) {
 			maxScore = Float.NaN;
 		} else {
 			maxScore = hits[0].score;
 		}
-<<<<<<< HEAD
-		logger.debug("Hits " + topDocs.totalHits + " maxscore " + maxScore);
-=======
 		logger.debug("Hits " + totalHits + " maxscore " + maxScore);
->>>>>>> cf74dc82
 		ByteArrayOutputStream baos = new ByteArrayOutputStream();
 		try (JsonGenerator gen = Json.createGenerator(baos)) {
 			gen.writeStartObject();
