--- conflicted
+++ resolved
@@ -3,11 +3,7 @@
 
 	<groupId>org.icatproject</groupId>
 	<artifactId>icat.lucene</artifactId>
-<<<<<<< HEAD
-	<version>2.0.0-SNAPSHOT</version>
-=======
-	<version>2.0.3-SNAPSHOT</version>
->>>>>>> 687bd5f7
+	<version>3.0.0-SNAPSHOT</version>
 	<packaging>war</packaging>
 	<name>ICAT Lucene</name>
 
@@ -18,11 +14,7 @@
 		<repoUrl>https://repo.icatproject.org/repo</repoUrl>
 		<project.scm.id>github</project.scm.id>
 		<gitUrl>https://github.com/icatproject/icat.lucene</gitUrl>
-<<<<<<< HEAD
 		<luceneVersion>8.11.2</luceneVersion>
-=======
-		<luceneVersion>5.5.5</luceneVersion>
->>>>>>> 687bd5f7
 	</properties>
 
 	<repositories>
@@ -96,30 +88,21 @@
 
 		<dependency>
 			<groupId>org.apache.lucene</groupId>
-<<<<<<< HEAD
 			<artifactId>lucene-facet</artifactId>
 			<version>${luceneVersion}</version>
 		</dependency>
 
 		<dependency>
 			<groupId>org.apache.lucene</groupId>
-=======
->>>>>>> 687bd5f7
 			<artifactId>lucene-backward-codecs</artifactId>
 			<version>${luceneVersion}</version>
 		</dependency>
 
 		<dependency>
-<<<<<<< HEAD
-			<groupId>javax</groupId>
-			<artifactId>javaee-api</artifactId>
-			<version>7.0</version>
-=======
 			<groupId>jakarta.platform</groupId>
 			<artifactId>jakarta.jakartaee-api</artifactId>
 			<version>10.0.0</version>
 			<scope>provided</scope>
->>>>>>> 687bd5f7
 		</dependency>
 
 		<dependency>
